/*---------------------------------------------------------------------------------------------
 *  Copyright (c) Microsoft Corporation. All rights reserved.
 *  Licensed under the MIT License. See License.txt in the project root for license information.
 *--------------------------------------------------------------------------------------------*/

import * as DOM from 'vs/base/browser/dom';
import { IMouseWheelEvent } from 'vs/base/browser/mouseEvent';
import { IListRenderer, IListVirtualDelegate, ListError } from 'vs/base/browser/ui/list/list';
import { IListStyles, IStyleController } from 'vs/base/browser/ui/list/listWidget';
import { Emitter, Event } from 'vs/base/common/event';
import { DisposableStore, IDisposable } from 'vs/base/common/lifecycle';
import { isMacintosh } from 'vs/base/common/platform';
import { ScrollEvent } from 'vs/base/common/scrollable';
import { Range } from 'vs/editor/common/core/range';
import { TrackedRangeStickiness } from 'vs/editor/common/model';
import { PrefixSumComputer } from 'vs/editor/common/viewModel/prefixSumComputer';
import { IConfigurationService } from 'vs/platform/configuration/common/configuration';
import { IContextKeyService } from 'vs/platform/contextkey/common/contextkey';
import { IKeybindingService } from 'vs/platform/keybinding/common/keybinding';
import { IListService, IWorkbenchListOptions, WorkbenchList } from 'vs/platform/list/browser/listService';
import { IThemeService } from 'vs/platform/theme/common/themeService';
import { CellRevealPosition, CellRevealType, CursorAtBoundary, getVisibleCells, ICellViewModel, INotebookCellList, reduceCellRanges, CellEditState, CellFocusMode, BaseCellRenderTemplate, NOTEBOOK_CELL_LIST_FOCUSED, cellRangesEqual, ICellOutputViewModel } from 'vs/workbench/contrib/notebook/browser/notebookBrowser';
import { CellViewModel, NotebookViewModel } from 'vs/workbench/contrib/notebook/browser/viewModel/notebookViewModel';
import { diff, NOTEBOOK_EDITOR_CURSOR_BOUNDARY, CellKind, ICellRange, NOTEBOOK_EDITOR_CURSOR_BEGIN_END, cellRangesToIndexes, SelectionStateType } from 'vs/workbench/contrib/notebook/common/notebookCommon';
import { clamp } from 'vs/base/common/numbers';
import { SCROLLABLE_ELEMENT_PADDING_TOP } from 'vs/workbench/contrib/notebook/browser/constants';
import { ISplice } from 'vs/base/common/sequence';

export interface IFocusNextPreviousDelegate {
	onFocusNext(applyFocusNext: () => void): void;
	onFocusPrevious(applyFocusPrevious: () => void): void;
}

export interface INotebookCellListOptions extends IWorkbenchListOptions<CellViewModel> {
	focusNextPreviousDelegate: IFocusNextPreviousDelegate;
}

export class NotebookCellList extends WorkbenchList<CellViewModel> implements IDisposable, IStyleController, INotebookCellList {
	get onWillScroll(): Event<ScrollEvent> { return this.view.onWillScroll; }

	get rowsContainer(): HTMLElement {
		return this.view.containerDomNode;
	}
	private _previousFocusedElements: CellViewModel[] = [];
	private _localDisposableStore = new DisposableStore();
	private _viewModelStore = new DisposableStore();
	private styleElement?: HTMLStyleElement;

	private readonly _onDidRemoveOutput = new Emitter<ICellOutputViewModel>();
	readonly onDidRemoveOutput: Event<ICellOutputViewModel> = this._onDidRemoveOutput.event;
	private readonly _onDidHideOutput = new Emitter<ICellOutputViewModel>();
	readonly onDidHideOutput: Event<ICellOutputViewModel> = this._onDidHideOutput.event;
	private readonly _onDidRemoveCellFromView = new Emitter<ICellViewModel>();
	readonly onDidRemoveCellFromView: Event<ICellViewModel> = this._onDidRemoveCellFromView.event;
	private _viewModel: NotebookViewModel | null = null;
	private _hiddenRangeIds: string[] = [];
	private hiddenRangesPrefixSum: PrefixSumComputer | null = null;

	private readonly _onDidChangeVisibleRanges = new Emitter<void>();

	onDidChangeVisibleRanges: Event<void> = this._onDidChangeVisibleRanges.event;
	private _visibleRanges: ICellRange[] = [];

	get visibleRanges() {
		return this._visibleRanges;
	}

	set visibleRanges(ranges: ICellRange[]) {
		if (cellRangesEqual(this._visibleRanges, ranges)) {
			return;
		}

		this._visibleRanges = ranges;
		this._onDidChangeVisibleRanges.fire();
	}

	private _isDisposed = false;

	get isDisposed() {
		return this._isDisposed;
	}

	private _isInLayout: boolean = false;

	private readonly _focusNextPreviousDelegate: IFocusNextPreviousDelegate;

	constructor(
		private listUser: string,
		parentContainer: HTMLElement,
		container: HTMLElement,
		delegate: IListVirtualDelegate<CellViewModel>,
		renderers: IListRenderer<CellViewModel, BaseCellRenderTemplate>[],
		contextKeyService: IContextKeyService,
		options: INotebookCellListOptions,
		@IListService listService: IListService,
		@IThemeService themeService: IThemeService,
		@IConfigurationService configurationService: IConfigurationService,
		@IKeybindingService keybindingService: IKeybindingService
	) {
		super(listUser, container, delegate, renderers, options, contextKeyService, listService, themeService, configurationService, keybindingService);
		NOTEBOOK_CELL_LIST_FOCUSED.bindTo(this.contextKeyService).set(true);
		this._focusNextPreviousDelegate = options.focusNextPreviousDelegate;
		this._previousFocusedElements = this.getFocusedElements();
		this._localDisposableStore.add(this.onDidChangeFocus((e) => {
			this._previousFocusedElements.forEach(element => {
				if (e.elements.indexOf(element) < 0) {
					element.onDeselect();
				}
			});
			this._previousFocusedElements = e.elements;

			if (document.activeElement && document.activeElement.classList.contains('webview')) {
				super.domFocus();
			}
		}));

		const notebookEditorCursorAtBoundaryContext = NOTEBOOK_EDITOR_CURSOR_BOUNDARY.bindTo(contextKeyService);
		notebookEditorCursorAtBoundaryContext.set('none');

		const notebookEditorCursorAtBeginEndContext = NOTEBOOK_EDITOR_CURSOR_BEGIN_END.bindTo(contextKeyService);
		notebookEditorCursorAtBeginEndContext.set(false);

		let cursorSelectionListener: IDisposable | null = null;
		let textEditorAttachListener: IDisposable | null = null;

		const recomputeContext = (element: CellViewModel) => {
			switch (element.cursorAtBoundary()) {
				case CursorAtBoundary.Both:
					notebookEditorCursorAtBoundaryContext.set('both');
					break;
				case CursorAtBoundary.Top:
					notebookEditorCursorAtBoundaryContext.set('top');
					break;
				case CursorAtBoundary.Bottom:
					notebookEditorCursorAtBoundaryContext.set('bottom');
					break;
				default:
					notebookEditorCursorAtBoundaryContext.set('none');
					break;
			}

			if (element.cursorAtBeginEnd()) {
				notebookEditorCursorAtBeginEndContext.set(true);
			} else {
				notebookEditorCursorAtBeginEndContext.set(false);
			}

			return;
		};

		// Cursor Boundary context
		this._localDisposableStore.add(this.onDidChangeFocus((e) => {
			if (e.elements.length) {
				cursorSelectionListener?.dispose();
				textEditorAttachListener?.dispose();
				// we only validate the first focused element
				const focusedElement = e.elements[0];

				cursorSelectionListener = focusedElement.onDidChangeState((e) => {
					if (e.selectionChanged) {
						recomputeContext(focusedElement);
					}
				});

				textEditorAttachListener = focusedElement.onDidChangeEditorAttachState(() => {
					if (focusedElement.editorAttached) {
						recomputeContext(focusedElement);
					}
				});

				recomputeContext(focusedElement);
				return;
			}

			// reset context
			notebookEditorCursorAtBoundaryContext.set('none');
		}));

		this._localDisposableStore.add(this.view.onMouseDblClick(() => {
			const focus = this.getFocusedElements()[0];

			if (focus && focus.cellKind === CellKind.Markdown && !focus.metadata?.inputCollapsed) {
				focus.editState = CellEditState.Editing;
				focus.focusMode = CellFocusMode.Editor;
			}
		}));

		// update visibleRanges
		const updateVisibleRanges = () => {
			if (!this.view.length) {
				return;
			}

			const top = this.getViewScrollTop();
			const bottom = this.getViewScrollBottom();
			const topViewIndex = clamp(this.view.indexAt(top), 0, this.view.length - 1);
			const topElement = this.view.element(topViewIndex);
			const topModelIndex = this._viewModel!.getCellIndex(topElement);
			const bottomViewIndex = clamp(this.view.indexAt(bottom), 0, this.view.length - 1);
			const bottomElement = this.view.element(bottomViewIndex);
			const bottomModelIndex = this._viewModel!.getCellIndex(bottomElement);

			if (bottomModelIndex - topModelIndex === bottomViewIndex - topViewIndex) {
				this.visibleRanges = [{ start: topModelIndex, end: bottomModelIndex }];
			} else {
				this.visibleRanges = this._getVisibleRangesFromIndex(topViewIndex, topModelIndex, bottomViewIndex, bottomModelIndex);
			}
		};

		this._localDisposableStore.add(this.view.onDidChangeContentHeight(() => {
			if (this._isInLayout) {
				DOM.scheduleAtNextAnimationFrame(() => {
					updateVisibleRanges();
				});
			}
			updateVisibleRanges();
		}));
		this._localDisposableStore.add(this.view.onDidScroll(() => {
			if (this._isInLayout) {
				DOM.scheduleAtNextAnimationFrame(() => {
					updateVisibleRanges();
				});
			}
			updateVisibleRanges();
		}));
	}

	elementAt(position: number): ICellViewModel | undefined {
		if (!this.view.length) {
			return undefined;
		}

		const idx = this.view.indexAt(position);
		const clamped = clamp(idx, 0, this.view.length - 1);
		return this.element(clamped);
	}

	elementHeight(element: ICellViewModel): number {
		const index = this._getViewIndexUpperBound(element);
		if (index === undefined || index < 0 || index >= this.length) {
			this._getViewIndexUpperBound(element);
			throw new ListError(this.listUser, `Invalid index ${index}`);
		}

		return this.view.elementHeight(index);
	}

	detachViewModel() {
		this._viewModelStore.clear();
		this._viewModel = null;
		this.hiddenRangesPrefixSum = null;
	}

	attachViewModel(model: NotebookViewModel) {
		this._viewModel = model;
		this._viewModelStore.add(model.onDidChangeViewCells((e) => {
			if (this._isDisposed) {
				return;
			}

			const currentRanges = this._hiddenRangeIds.map(id => this._viewModel!.getTrackedRange(id)).filter(range => range !== null) as ICellRange[];
			const newVisibleViewCells: CellViewModel[] = getVisibleCells(this._viewModel!.viewCells as CellViewModel[], currentRanges);

			const oldVisibleViewCells: CellViewModel[] = [];
			const oldViewCellMapping = new Set<string>();
			for (let i = 0; i < this.length; i++) {
				oldVisibleViewCells.push(this.element(i));
				oldViewCellMapping.add(this.element(i).uri.toString());
			}

			const viewDiffs = diff<CellViewModel>(oldVisibleViewCells, newVisibleViewCells, a => {
				return oldViewCellMapping.has(a.uri.toString());
			});

			if (e.synchronous) {
				this._updateElementsInWebview(viewDiffs);
			} else {
				this._viewModelStore.add(DOM.scheduleAtNextAnimationFrame(() => {
					if (this._isDisposed) {
						return;
					}

					this._updateElementsInWebview(viewDiffs);
				}));
			}
		}));

		this._viewModelStore.add(model.onDidChangeSelection((e) => {
			if (e === 'view') {
				return;
			}

			// convert model selections to view selections
			const viewSelections = cellRangesToIndexes(model.getSelections()).map(index => model.getCellByIndex(index)).filter(cell => !!cell).map(cell => this._getViewIndexUpperBound(cell!));
			this.setSelection(viewSelections, undefined, true);
			const primary = cellRangesToIndexes([model.getFocus()]).map(index => model.getCellByIndex(index)).filter(cell => !!cell).map(cell => this._getViewIndexUpperBound(cell!));

			if (primary.length) {
				this.setFocus(primary, undefined, true);
			}
		}));

		const hiddenRanges = model.getHiddenRanges();
		this.setHiddenAreas(hiddenRanges, false);
		const newRanges = reduceCellRanges(hiddenRanges);
		const viewCells = model.viewCells.slice(0) as CellViewModel[];
		newRanges.reverse().forEach(range => {
			const removedCells = viewCells.splice(range.start, range.end - range.start + 1);
			removedCells.forEach(cell => {
				this._onDidRemoveCellFromView.fire(cell);
			});
		});

		this.splice2(0, 0, viewCells);
	}

	private _updateElementsInWebview(viewDiffs: ISplice<CellViewModel>[]) {
		viewDiffs.reverse().forEach((diff) => {
			const hideOutputs: ICellOutputViewModel[] = [];
			const deletedOutputs: ICellOutputViewModel[] = [];
			const removedMarkdownCells: ICellViewModel[] = [];

			for (let i = diff.start; i < diff.start + diff.deleteCount; i++) {
				const cell = this.element(i);
				if (cell.cellKind === CellKind.Code) {
					if (this._viewModel!.hasCell(cell.handle)) {
						hideOutputs.push(...cell?.outputsViewModels);
					} else {
						deletedOutputs.push(...cell?.outputsViewModels);
					}
				} else {
					removedMarkdownCells.push(cell);
				}
			}

			this.splice2(diff.start, diff.deleteCount, diff.toInsert);

			hideOutputs.forEach(output => this._onDidHideOutput.fire(output));
			deletedOutputs.forEach(output => this._onDidRemoveOutput.fire(output));
			removedMarkdownCells.forEach(cell => this._onDidRemoveCellFromView.fire(cell));
		});
	}

	clear() {
		super.splice(0, this.length);
	}

	setHiddenAreas(_ranges: ICellRange[], triggerViewUpdate: boolean): boolean {
		if (!this._viewModel) {
			return false;
		}

		const newRanges = reduceCellRanges(_ranges);
		// delete old tracking ranges
		const oldRanges = this._hiddenRangeIds.map(id => this._viewModel!.getTrackedRange(id)).filter(range => range !== null) as ICellRange[];
		if (newRanges.length === oldRanges.length) {
			let hasDifference = false;
			for (let i = 0; i < newRanges.length; i++) {
				if (!(newRanges[i].start === oldRanges[i].start && newRanges[i].end === oldRanges[i].end)) {
					hasDifference = true;
					break;
				}
			}

			if (!hasDifference) {
				// they call 'setHiddenAreas' for a reason, even if the ranges are still the same, it's possible that the hiddenRangeSum is not update to date
				this._updateHiddenRangePrefixSum(newRanges);
				return false;
			}
		}

		this._hiddenRangeIds.forEach(id => this._viewModel!.setTrackedRange(id, null, TrackedRangeStickiness.GrowsOnlyWhenTypingAfter));
		const hiddenAreaIds = newRanges.map(range => this._viewModel!.setTrackedRange(null, range, TrackedRangeStickiness.GrowsOnlyWhenTypingAfter)).filter(id => id !== null) as string[];

		this._hiddenRangeIds = hiddenAreaIds;

		// set hidden ranges prefix sum
		this._updateHiddenRangePrefixSum(newRanges);

		if (triggerViewUpdate) {
			this.updateHiddenAreasInView(oldRanges, newRanges);
		}

		return true;
	}

	private _updateHiddenRangePrefixSum(newRanges: ICellRange[]) {
		let start = 0;
		let index = 0;
		const ret: number[] = [];

		while (index < newRanges.length) {
			for (let j = start; j < newRanges[index].start - 1; j++) {
				ret.push(1);
			}

			ret.push(newRanges[index].end - newRanges[index].start + 1 + 1);
			start = newRanges[index].end + 1;
			index++;
		}

		for (let i = start; i < this._viewModel!.length; i++) {
			ret.push(1);
		}

		const values = new Uint32Array(ret.length);
		for (let i = 0; i < ret.length; i++) {
			values[i] = ret[i];
		}

		this.hiddenRangesPrefixSum = new PrefixSumComputer(values);
	}

	/**
	 * oldRanges and newRanges are all reduced and sorted.
	 */
	updateHiddenAreasInView(oldRanges: ICellRange[], newRanges: ICellRange[]) {
		const oldViewCellEntries: CellViewModel[] = getVisibleCells(this._viewModel!.viewCells as CellViewModel[], oldRanges);
		const oldViewCellMapping = new Set<string>();
		oldViewCellEntries.forEach(cell => {
			oldViewCellMapping.add(cell.uri.toString());
		});

		const newViewCellEntries: CellViewModel[] = getVisibleCells(this._viewModel!.viewCells as CellViewModel[], newRanges);

		const viewDiffs = diff<CellViewModel>(oldViewCellEntries, newViewCellEntries, a => {
			return oldViewCellMapping.has(a.uri.toString());
		});

		this._updateElementsInWebview(viewDiffs);
	}

	splice2(start: number, deleteCount: number, elements: CellViewModel[] = []): void {
		// we need to convert start and delete count based on hidden ranges
		if (start < 0 || start > this.view.length) {
			return;
		}

		const focusInside = DOM.isAncestor(document.activeElement, this.rowsContainer);
		super.splice(start, deleteCount, elements);
		if (focusInside) {
			this.domFocus();
		}

		const selectionsLeft = [];
		this.getSelectedElements().map(el => el.handle).forEach(handle => {
			if (this._viewModel!.hasCell(handle)) {
				selectionsLeft.push(handle);
			}
		});

		if (!selectionsLeft.length && this._viewModel!.viewCells.length) {
			// after splice, the selected cells are deleted
			this._viewModel!.updateSelectionsState({ kind: SelectionStateType.Index, focus: { start: 0, end: 1 }, selections: [{ start: 0, end: 1 }] });
		}
	}

	getModelIndex(cell: CellViewModel): number | undefined {
		const viewIndex = this.indexOf(cell);
		return this.getModelIndex2(viewIndex);
	}

	getModelIndex2(viewIndex: number): number | undefined {
		if (!this.hiddenRangesPrefixSum) {
			return viewIndex;
		}

		const modelIndex = this.hiddenRangesPrefixSum.getAccumulatedValue(viewIndex - 1);
		return modelIndex;
	}

	getViewIndex(cell: ICellViewModel) {
		const modelIndex = this._viewModel!.getCellIndex(cell);
		return this.getViewIndex2(modelIndex);
	}

	getViewIndex2(modelIndex: number): number | undefined {
		if (!this.hiddenRangesPrefixSum) {
			return modelIndex;
		}

		const viewIndexInfo = this.hiddenRangesPrefixSum.getIndexOf(modelIndex);

		if (viewIndexInfo.remainder !== 0) {
			if (modelIndex >= this.hiddenRangesPrefixSum.getTotalValue()) {
				// it's already after the last hidden range
				return modelIndex - (this.hiddenRangesPrefixSum.getTotalValue() - this.hiddenRangesPrefixSum.getCount());
			}
			return undefined;
		} else {
			return viewIndexInfo.index;
		}
	}

<<<<<<< HEAD
=======
	private _getVisibleRangesFromIndex(topViewIndex: number, topModelIndex: number, bottomViewIndex: number, bottomModelIndex: number) {
		let stack: number[] = [];
		const ranges: ICellRange[] = [];
		// there are hidden ranges
		let index = topViewIndex;
		let modelIndex = topModelIndex;

		while (index <= bottomViewIndex) {
			const accu = this.hiddenRangesPrefixSum!.getAccumulatedValue(index);
			if (accu === modelIndex + 1) {
				// no hidden area after it
				if (stack.length) {
					if (stack[stack.length - 1] === modelIndex - 1) {
						ranges.push({ start: stack[stack.length - 1], end: modelIndex });
					} else {
						ranges.push({ start: stack[stack.length - 1], end: stack[stack.length - 1] });
					}
				}

				stack.push(modelIndex);
				index++;
				modelIndex++;
			} else {
				// there are hidden ranges after it
				if (stack.length) {
					if (stack[stack.length - 1] === modelIndex - 1) {
						ranges.push({ start: stack[stack.length - 1], end: modelIndex });
					} else {
						ranges.push({ start: stack[stack.length - 1], end: stack[stack.length - 1] });
					}
				}

				stack.push(modelIndex);
				index++;
				modelIndex = accu;
			}
		}

		if (stack.length) {
			ranges.push({ start: stack[stack.length - 1], end: stack[stack.length - 1] });
		}

		return reduceCellRanges(ranges);
	}

	getVisibleRangesPlusViewportAboveBelow() {
		if (this.view.length <= 0) {
			return [];
		}

		const top = clamp(this.getViewScrollTop() - this.renderHeight, 0, this.scrollHeight);
		const bottom = clamp(this.getViewScrollBottom() + this.renderHeight, 0, this.scrollHeight);
		const topViewIndex = clamp(this.view.indexAt(top), 0, this.view.length - 1);
		const topElement = this.view.element(topViewIndex);
		const topModelIndex = this._viewModel!.getCellIndex(topElement);
		const bottomViewIndex = clamp(this.view.indexAt(bottom), 0, this.view.length - 1);
		const bottomElement = this.view.element(bottomViewIndex);
		const bottomModelIndex = this._viewModel!.getCellIndex(bottomElement);

		if (bottomModelIndex - topModelIndex === bottomViewIndex - topViewIndex) {
			return [{ start: topModelIndex, end: bottomModelIndex }];
		} else {
			return this._getVisibleRangesFromIndex(topViewIndex, topModelIndex, bottomViewIndex, bottomModelIndex);
		}
	}

>>>>>>> ffdef6b9
	private _getViewIndexUpperBound(cell: ICellViewModel): number {
		if (!this._viewModel) {
			return -1;
		}

		const modelIndex = this._viewModel.getCellIndex(cell);
		if (!this.hiddenRangesPrefixSum) {
			return modelIndex;
		}

		const viewIndexInfo = this.hiddenRangesPrefixSum.getIndexOf(modelIndex);

		if (viewIndexInfo.remainder !== 0) {
			if (modelIndex >= this.hiddenRangesPrefixSum.getTotalValue()) {
				return modelIndex - (this.hiddenRangesPrefixSum.getTotalValue() - this.hiddenRangesPrefixSum.getCount());
			}
		}

		return viewIndexInfo.index;
	}

	private _getViewIndexUpperBound2(modelIndex: number) {
		if (!this.hiddenRangesPrefixSum) {
			return modelIndex;
		}

		const viewIndexInfo = this.hiddenRangesPrefixSum.getIndexOf(modelIndex);

		if (viewIndexInfo.remainder !== 0) {
			if (modelIndex >= this.hiddenRangesPrefixSum.getTotalValue()) {
				return modelIndex - (this.hiddenRangesPrefixSum.getTotalValue() - this.hiddenRangesPrefixSum.getCount());
			}
		}

		return viewIndexInfo.index;
	}

	focusElement(cell: ICellViewModel) {
		const index = this._getViewIndexUpperBound(cell);

		if (index >= 0 && this._viewModel) {
			// update view model first, which will update both `focus` and `selection` in a single transaction
			const focusedElementHandle = this.element(index).handle;
			this._viewModel.updateSelectionsState({
				kind: SelectionStateType.Handle,
				primary: focusedElementHandle,
				selections: [focusedElementHandle]
			}, 'view');

			// update the view as previous model update will not trigger event
			this.setFocus([index], undefined, false);
		}
	}

	selectElement(cell: ICellViewModel) {
		const index = this._getViewIndexUpperBound(cell);
		if (index >= 0) {
			this.setSelection([index]);
		}
	}

	focusNext(n: number | undefined, loop: boolean | undefined, browserEvent?: UIEvent, filter?: (element: CellViewModel) => boolean): void {
		this._focusNextPreviousDelegate.onFocusNext(() => {
			super.focusNext(n, loop, browserEvent, filter);
		});
	}

	focusPrevious(n: number | undefined, loop: boolean | undefined, browserEvent?: UIEvent, filter?: (element: CellViewModel) => boolean): void {
		this._focusNextPreviousDelegate.onFocusPrevious(() => {
			super.focusPrevious(n, loop, browserEvent, filter);
		});
	}

	setFocus(indexes: number[], browserEvent?: UIEvent, ignoreTextModelUpdate?: boolean): void {
		if (ignoreTextModelUpdate) {
			super.setFocus(indexes, browserEvent);
			return;
		}

		if (!indexes.length) {
			if (this._viewModel) {
				this._viewModel.updateSelectionsState({
					kind: SelectionStateType.Handle,
					primary: null,
					selections: []
				}, 'view');
			}
		} else {
			if (this._viewModel) {
				const focusedElementHandle = this.element(indexes[0]).handle;
				this._viewModel.updateSelectionsState({
					kind: SelectionStateType.Handle,
					primary: focusedElementHandle,
					selections: this.getSelection().map(selection => this.element(selection).handle)
				}, 'view');
			}
		}

		super.setFocus(indexes, browserEvent);
	}

	setSelection(indexes: number[], browserEvent?: UIEvent | undefined, ignoreTextModelUpdate?: boolean) {
		if (ignoreTextModelUpdate) {
			super.setSelection(indexes, browserEvent);
			return;
		}

		if (!indexes.length) {
			if (this._viewModel) {
				this._viewModel.updateSelectionsState({
					kind: SelectionStateType.Handle,
					primary: this.getFocusedElements()[0]?.handle ?? null,
					selections: []
				}, 'view');
			}
		} else {
			if (this._viewModel) {
				this._viewModel.updateSelectionsState({
					kind: SelectionStateType.Handle,
					primary: this.getFocusedElements()[0]?.handle ?? null,
					selections: indexes.map(index => this.element(index)).map(cell => cell.handle)
				}, 'view');
			}
		}

		super.setSelection(indexes, browserEvent);
	}

	revealElementsInView(range: ICellRange) {
		const startIndex = this._getViewIndexUpperBound2(range.start);

		if (startIndex < 0) {
			return;
		}

		const endIndex = this._getViewIndexUpperBound2(range.end - 1);

		const scrollTop = this.getViewScrollTop();
		const wrapperBottom = this.getViewScrollBottom();
		const elementTop = this.view.elementTop(startIndex);
		if (elementTop >= scrollTop
			&& elementTop < wrapperBottom) {
			// start element is visible
			// check end

			const endElementTop = this.view.elementTop(endIndex);
			const endElementHeight = this.view.elementHeight(endIndex);

			if (endElementTop >= wrapperBottom) {
				return this._revealInternal(endIndex, false, CellRevealPosition.Bottom);
			}

			if (endElementTop < wrapperBottom) {
				// end element partially visible
				if (endElementTop + endElementHeight - wrapperBottom < elementTop - scrollTop) {
					// there is enough space to just scroll up a little bit to make the end element visible
					return this.view.setScrollTop(scrollTop + endElementTop + endElementHeight - wrapperBottom);
				} else {
					// don't even try it
					return this._revealInternal(startIndex, false, CellRevealPosition.Top);
				}
			}
		}


		this._revealInView(startIndex);
	}

	revealElementInView(cell: ICellViewModel) {
		const index = this._getViewIndexUpperBound(cell);

		if (index >= 0) {
			this._revealInView(index);
		}
	}

	revealElementInViewAtTop(cell: ICellViewModel) {
		const index = this._getViewIndexUpperBound(cell);

		if (index >= 0) {
			this._revealInternal(index, false, CellRevealPosition.Top);
		}
	}

	revealElementInCenterIfOutsideViewport(cell: ICellViewModel) {
		const index = this._getViewIndexUpperBound(cell);

		if (index >= 0) {
			this._revealInCenterIfOutsideViewport(index);
		}
	}

	revealElementInCenter(cell: ICellViewModel) {
		const index = this._getViewIndexUpperBound(cell);

		if (index >= 0) {
			this._revealInCenter(index);
		}
	}

	async revealElementInCenterIfOutsideViewportAsync(cell: ICellViewModel): Promise<void> {
		const index = this._getViewIndexUpperBound(cell);

		if (index >= 0) {
			return this._revealInCenterIfOutsideViewportAsync(index);
		}
	}

	async revealElementLineInViewAsync(cell: ICellViewModel, line: number): Promise<void> {
		const index = this._getViewIndexUpperBound(cell);

		if (index >= 0) {
			return this._revealLineInViewAsync(index, line);
		}
	}

	async revealElementLineInCenterAsync(cell: ICellViewModel, line: number): Promise<void> {
		const index = this._getViewIndexUpperBound(cell);

		if (index >= 0) {
			return this._revealLineInCenterAsync(index, line);
		}
	}

	async revealElementLineInCenterIfOutsideViewportAsync(cell: ICellViewModel, line: number): Promise<void> {
		const index = this._getViewIndexUpperBound(cell);

		if (index >= 0) {
			return this._revealLineInCenterIfOutsideViewportAsync(index, line);
		}
	}

	async revealElementRangeInViewAsync(cell: ICellViewModel, range: Range): Promise<void> {
		const index = this._getViewIndexUpperBound(cell);

		if (index >= 0) {
			return this._revealRangeInView(index, range);
		}
	}

	async revealElementRangeInCenterAsync(cell: ICellViewModel, range: Range): Promise<void> {
		const index = this._getViewIndexUpperBound(cell);

		if (index >= 0) {
			return this._revealRangeInCenterAsync(index, range);
		}
	}

	async revealElementRangeInCenterIfOutsideViewportAsync(cell: ICellViewModel, range: Range): Promise<void> {
		const index = this._getViewIndexUpperBound(cell);

		if (index >= 0) {
			return this._revealRangeInCenterIfOutsideViewportAsync(index, range);
		}
	}

	domElementOfElement(element: ICellViewModel): HTMLElement | null {
		const index = this._getViewIndexUpperBound(element);
		if (index >= 0) {
			return this.view.domElement(index);
		}

		return null;
	}

	focusView() {
		this.view.domNode.focus();
	}

	getAbsoluteTopOfElement(element: ICellViewModel): number {
		const index = this._getViewIndexUpperBound(element);
		if (index === undefined || index < 0 || index >= this.length) {
			this._getViewIndexUpperBound(element);
			throw new ListError(this.listUser, `Invalid index ${index}`);
		}

		return this.view.elementTop(index);
	}

	triggerScrollFromMouseWheelEvent(browserEvent: IMouseWheelEvent) {
		this.view.triggerScrollFromMouseWheelEvent(browserEvent);
	}


	updateElementHeight2(element: ICellViewModel, size: number): void {
		const index = this._getViewIndexUpperBound(element);
		if (index === undefined || index < 0 || index >= this.length) {
			return;
		}

		const focused = this.getFocus();
		this.view.updateElementHeight(index, size, focused.length ? focused[0] : null);
	}

	// override
	domFocus() {
		const focused = this.getFocusedElements()[0];
		const focusedDomElement = focused && this.domElementOfElement(focused);

		if (document.activeElement && focusedDomElement && focusedDomElement.contains(document.activeElement)) {
			// for example, when focus goes into monaco editor, if we refocus the list view, the editor will lose focus.
			return;
		}

		if (!isMacintosh && document.activeElement && isContextMenuFocused()) {
			return;
		}

		super.domFocus();
	}

	getViewScrollTop() {
		return this.view.getScrollTop();
	}

	getViewScrollBottom() {
		return this.getViewScrollTop() + this.view.renderHeight - SCROLLABLE_ELEMENT_PADDING_TOP;
	}

	private _revealRange(viewIndex: number, range: Range, revealType: CellRevealType, newlyCreated: boolean, alignToBottom: boolean) {
		const element = this.view.element(viewIndex);
		const scrollTop = this.getViewScrollTop();
		const wrapperBottom = this.getViewScrollBottom();
		const positionOffset = element.getPositionScrollTopOffset(range.startLineNumber, range.startColumn);
		const elementTop = this.view.elementTop(viewIndex);
		const positionTop = elementTop + positionOffset;

		// TODO@rebornix 30 ---> line height * 1.5
		if (positionTop < scrollTop) {
			this.view.setScrollTop(positionTop - 30);
		} else if (positionTop > wrapperBottom) {
			this.view.setScrollTop(scrollTop + positionTop - wrapperBottom + 30);
		} else if (newlyCreated) {
			// newly scrolled into view
			if (alignToBottom) {
				// align to the bottom
				this.view.setScrollTop(scrollTop + positionTop - wrapperBottom + 30);
			} else {
				// align to to top
				this.view.setScrollTop(positionTop - 30);
			}
		}

		if (revealType === CellRevealType.Range) {
			element.revealRangeInCenter(range);
		}
	}

	// List items have real dynamic heights, which means after we set `scrollTop` based on the `elementTop(index)`, the element at `index` might still be removed from the view once all relayouting tasks are done.
	// For example, we scroll item 10 into the view upwards, in the first round, items 7, 8, 9, 10 are all in the viewport. Then item 7 and 8 resize themselves to be larger and finally item 10 is removed from the view.
	// To ensure that item 10 is always there, we need to scroll item 10 to the top edge of the viewport.
	private async _revealRangeInternalAsync(viewIndex: number, range: Range, revealType: CellRevealType): Promise<void> {
		const scrollTop = this.getViewScrollTop();
		const wrapperBottom = this.getViewScrollBottom();
		const elementTop = this.view.elementTop(viewIndex);
		const element = this.view.element(viewIndex);

		if (element.editorAttached) {
			this._revealRange(viewIndex, range, revealType, false, false);
		} else {
			const elementHeight = this.view.elementHeight(viewIndex);
			let upwards = false;

			if (elementTop + elementHeight < scrollTop) {
				// scroll downwards
				this.view.setScrollTop(elementTop);
				upwards = false;
			} else if (elementTop > wrapperBottom) {
				// scroll upwards
				this.view.setScrollTop(elementTop - this.view.renderHeight / 2);
				upwards = true;
			}

			const editorAttachedPromise = new Promise<void>((resolve, reject) => {
				element.onDidChangeEditorAttachState(() => {
					element.editorAttached ? resolve() : reject();
				});
			});

			return editorAttachedPromise.then(() => {
				this._revealRange(viewIndex, range, revealType, true, upwards);
			});
		}
	}

	private async _revealLineInViewAsync(viewIndex: number, line: number): Promise<void> {
		return this._revealRangeInternalAsync(viewIndex, new Range(line, 1, line, 1), CellRevealType.Line);
	}

	private async _revealRangeInView(viewIndex: number, range: Range): Promise<void> {
		return this._revealRangeInternalAsync(viewIndex, range, CellRevealType.Range);
	}

	private async _revealRangeInCenterInternalAsync(viewIndex: number, range: Range, revealType: CellRevealType): Promise<void> {
		const reveal = (viewIndex: number, range: Range, revealType: CellRevealType) => {
			const element = this.view.element(viewIndex);
			const positionOffset = element.getPositionScrollTopOffset(range.startLineNumber, range.startColumn);
			const positionOffsetInView = this.view.elementTop(viewIndex) + positionOffset;
			this.view.setScrollTop(positionOffsetInView - this.view.renderHeight / 2);

			if (revealType === CellRevealType.Range) {
				element.revealRangeInCenter(range);
			}
		};

		const elementTop = this.view.elementTop(viewIndex);
		const viewItemOffset = elementTop;
		this.view.setScrollTop(viewItemOffset - this.view.renderHeight / 2);
		const element = this.view.element(viewIndex);

		if (!element.editorAttached) {
			return getEditorAttachedPromise(element).then(() => reveal(viewIndex, range, revealType));
		} else {
			reveal(viewIndex, range, revealType);
		}
	}

	private async _revealLineInCenterAsync(viewIndex: number, line: number): Promise<void> {
		return this._revealRangeInCenterInternalAsync(viewIndex, new Range(line, 1, line, 1), CellRevealType.Line);
	}

	private _revealRangeInCenterAsync(viewIndex: number, range: Range): Promise<void> {
		return this._revealRangeInCenterInternalAsync(viewIndex, range, CellRevealType.Range);
	}

	private async _revealRangeInCenterIfOutsideViewportInternalAsync(viewIndex: number, range: Range, revealType: CellRevealType): Promise<void> {
		const reveal = (viewIndex: number, range: Range, revealType: CellRevealType) => {
			const element = this.view.element(viewIndex);
			const positionOffset = element.getPositionScrollTopOffset(range.startLineNumber, range.startColumn);
			const positionOffsetInView = this.view.elementTop(viewIndex) + positionOffset;
			this.view.setScrollTop(positionOffsetInView - this.view.renderHeight / 2);

			if (revealType === CellRevealType.Range) {
				element.revealRangeInCenter(range);
			}
		};

		const scrollTop = this.getViewScrollTop();
		const wrapperBottom = this.getViewScrollBottom();
		const elementTop = this.view.elementTop(viewIndex);
		const viewItemOffset = elementTop;
		const element = this.view.element(viewIndex);
		const positionOffset = viewItemOffset + element.getPositionScrollTopOffset(range.startLineNumber, range.startColumn);

		if (positionOffset < scrollTop || positionOffset > wrapperBottom) {
			// let it render
			this.view.setScrollTop(positionOffset - this.view.renderHeight / 2);

			// after rendering, it might be pushed down due to markdown cell dynamic height
			const newPositionOffset = this.view.elementTop(viewIndex) + element.getPositionScrollTopOffset(range.startLineNumber, range.startColumn);
			this.view.setScrollTop(newPositionOffset - this.view.renderHeight / 2);

			// reveal editor
			if (!element.editorAttached) {
				return getEditorAttachedPromise(element).then(() => reveal(viewIndex, range, revealType));
			} else {
				// for example markdown
			}
		} else {
			if (element.editorAttached) {
				element.revealRangeInCenter(range);
			} else {
				// for example, markdown cell in preview mode
				return getEditorAttachedPromise(element).then(() => reveal(viewIndex, range, revealType));
			}
		}
	}

	private async _revealInCenterIfOutsideViewportAsync(viewIndex: number): Promise<void> {
		this._revealInternal(viewIndex, true, CellRevealPosition.Center);
		const element = this.view.element(viewIndex);

		// wait for the editor to be created only if the cell is in editing mode (meaning it has an editor and will focus the editor)
		if (element.editState === CellEditState.Editing && !element.editorAttached) {
			return getEditorAttachedPromise(element);
		}

		return;
	}

	private async _revealLineInCenterIfOutsideViewportAsync(viewIndex: number, line: number): Promise<void> {
		return this._revealRangeInCenterIfOutsideViewportInternalAsync(viewIndex, new Range(line, 1, line, 1), CellRevealType.Line);
	}

	private async _revealRangeInCenterIfOutsideViewportAsync(viewIndex: number, range: Range): Promise<void> {
		return this._revealRangeInCenterIfOutsideViewportInternalAsync(viewIndex, range, CellRevealType.Range);
	}

	private _revealInternal(viewIndex: number, ignoreIfInsideViewport: boolean, revealPosition: CellRevealPosition) {
		if (viewIndex >= this.view.length) {
			return;
		}

		const scrollTop = this.getViewScrollTop();
		const wrapperBottom = this.getViewScrollBottom();
		const elementTop = this.view.elementTop(viewIndex);
		const elementBottom = this.view.elementHeight(viewIndex) + elementTop;

		if (ignoreIfInsideViewport
			&& elementTop >= scrollTop
			&& elementTop < wrapperBottom) {

			if (revealPosition === CellRevealPosition.Center
				&& elementBottom > wrapperBottom
				&& elementTop > (scrollTop + wrapperBottom) / 2) {
				// the element is partially visible and it's below the center of the viewport
			} else {
				return;
			}
		}

		switch (revealPosition) {
			case CellRevealPosition.Top:
				this.view.setScrollTop(elementTop);
				this.view.setScrollTop(this.view.elementTop(viewIndex));
				break;
			case CellRevealPosition.Center:
				this.view.setScrollTop(elementTop - this.view.renderHeight / 2);
				this.view.setScrollTop(this.view.elementTop(viewIndex) - this.view.renderHeight / 2);
				break;
			case CellRevealPosition.Bottom:
				this.view.setScrollTop(elementBottom - this.view.renderHeight);
				this.view.setScrollTop(this.view.elementTop(viewIndex) + this.view.elementHeight(viewIndex) - this.view.renderHeight);
				break;
			default:
				break;
		}
	}

	private _revealInView(viewIndex: number) {
		const firstIndex = this.view.firstVisibleIndex;
		if (viewIndex < firstIndex) {
			this._revealInternal(viewIndex, true, CellRevealPosition.Top);
		} else {
			this._revealInternal(viewIndex, true, CellRevealPosition.Bottom);
		}
	}

	private _revealInCenter(viewIndex: number) {
		this._revealInternal(viewIndex, false, CellRevealPosition.Center);
	}

	private _revealInCenterIfOutsideViewport(viewIndex: number) {
		this._revealInternal(viewIndex, true, CellRevealPosition.Center);
	}

	setCellSelection(cell: ICellViewModel, range: Range) {
		const element = cell as CellViewModel;
		if (element.editorAttached) {
			element.setSelection(range);
		} else {
			getEditorAttachedPromise(element).then(() => { element.setSelection(range); });
		}
	}


	style(styles: IListStyles) {
		const selectorSuffix = this.view.domId;
		if (!this.styleElement) {
			this.styleElement = DOM.createStyleSheet(this.view.domNode);
		}
		const suffix = selectorSuffix && `.${selectorSuffix}`;
		const content: string[] = [];

		if (styles.listBackground) {
			if (styles.listBackground.isOpaque()) {
				content.push(`.monaco-list${suffix} > div.monaco-scrollable-element > .monaco-list-rows { background: ${styles.listBackground}; }`);
			} else if (!isMacintosh) { // subpixel AA doesn't exist in macOS
				console.warn(`List with id '${selectorSuffix}' was styled with a non-opaque background color. This will break sub-pixel antialiasing.`);
			}
		}

		if (styles.listFocusBackground) {
			content.push(`.monaco-list${suffix}:focus > div.monaco-scrollable-element > .monaco-list-rows > .monaco-list-row.focused { background-color: ${styles.listFocusBackground}; }`);
			content.push(`.monaco-list${suffix}:focus > div.monaco-scrollable-element > .monaco-list-rows > .monaco-list-row.focused:hover { background-color: ${styles.listFocusBackground}; }`); // overwrite :hover style in this case!
		}

		if (styles.listFocusForeground) {
			content.push(`.monaco-list${suffix}:focus > div.monaco-scrollable-element > .monaco-list-rows > .monaco-list-row.focused { color: ${styles.listFocusForeground}; }`);
		}

		if (styles.listActiveSelectionBackground) {
			content.push(`.monaco-list${suffix}:focus > div.monaco-scrollable-element > .monaco-list-rows > .monaco-list-row.selected { background-color: ${styles.listActiveSelectionBackground}; }`);
			content.push(`.monaco-list${suffix}:focus > div.monaco-scrollable-element > .monaco-list-rows > .monaco-list-row.selected:hover { background-color: ${styles.listActiveSelectionBackground}; }`); // overwrite :hover style in this case!
		}

		if (styles.listActiveSelectionForeground) {
			content.push(`.monaco-list${suffix}:focus > div.monaco-scrollable-element > .monaco-list-rows > .monaco-list-row.selected { color: ${styles.listActiveSelectionForeground}; }`);
		}

		if (styles.listFocusAndSelectionBackground) {
			content.push(`
				.monaco-drag-image,
				.monaco-list${suffix}:focus > div.monaco-scrollable-element > .monaco-list-rows > .monaco-list-row.selected.focused { background-color: ${styles.listFocusAndSelectionBackground}; }
			`);
		}

		if (styles.listFocusAndSelectionForeground) {
			content.push(`
				.monaco-drag-image,
				.monaco-list${suffix}:focus > div.monaco-scrollable-element > .monaco-list-rows > .monaco-list-row.selected.focused { color: ${styles.listFocusAndSelectionForeground}; }
			`);
		}

		if (styles.listInactiveFocusBackground) {
			content.push(`.monaco-list${suffix} > div.monaco-scrollable-element > .monaco-list-rows > .monaco-list-row.focused { background-color:  ${styles.listInactiveFocusBackground}; }`);
			content.push(`.monaco-list${suffix} > div.monaco-scrollable-element > .monaco-list-rows > .monaco-list-row.focused:hover { background-color:  ${styles.listInactiveFocusBackground}; }`); // overwrite :hover style in this case!
		}

		if (styles.listInactiveSelectionBackground) {
			content.push(`.monaco-list${suffix} > div.monaco-scrollable-element > .monaco-list-rows > .monaco-list-row.selected { background-color:  ${styles.listInactiveSelectionBackground}; }`);
			content.push(`.monaco-list${suffix} > div.monaco-scrollable-element > .monaco-list-rows > .monaco-list-row.selected:hover { background-color:  ${styles.listInactiveSelectionBackground}; }`); // overwrite :hover style in this case!
		}

		if (styles.listInactiveSelectionForeground) {
			content.push(`.monaco-list${suffix} > div.monaco-scrollable-element > .monaco-list-rows > .monaco-list-row.selected { color: ${styles.listInactiveSelectionForeground}; }`);
		}

		if (styles.listHoverBackground) {
			content.push(`.monaco-list${suffix}:not(.drop-target) > div.monaco-scrollable-element > .monaco-list-rows > .monaco-list-row:hover:not(.selected):not(.focused) { background-color:  ${styles.listHoverBackground}; }`);
		}

		if (styles.listHoverForeground) {
			content.push(`.monaco-list${suffix} > div.monaco-scrollable-element > .monaco-list-rows > .monaco-list-row:hover:not(.selected):not(.focused) { color:  ${styles.listHoverForeground}; }`);
		}

		if (styles.listSelectionOutline) {
			content.push(`.monaco-list${suffix} > div.monaco-scrollable-element > .monaco-list-rows > .monaco-list-row.selected { outline: 1px dotted ${styles.listSelectionOutline}; outline-offset: -1px; }`);
		}

		if (styles.listFocusOutline) {
			content.push(`
				.monaco-drag-image,
				.monaco-list${suffix}:focus > div.monaco-scrollable-element > .monaco-list-rows > .monaco-list-row.focused { outline: 1px solid ${styles.listFocusOutline}; outline-offset: -1px; }
			`);
		}

		if (styles.listInactiveFocusOutline) {
			content.push(`.monaco-list${suffix} > div.monaco-scrollable-element > .monaco-list-rows > .monaco-list-row.focused { outline: 1px dotted ${styles.listInactiveFocusOutline}; outline-offset: -1px; }`);
		}

		if (styles.listHoverOutline) {
			content.push(`.monaco-list${suffix} > div.monaco-scrollable-element > .monaco-list-rows > .monaco-list-row:hover { outline: 1px dashed ${styles.listHoverOutline}; outline-offset: -1px; }`);
		}

		if (styles.listDropBackground) {
			content.push(`
				.monaco-list${suffix}.drop-target,
				.monaco-list${suffix} > div.monaco-scrollable-element > .monaco-list-rows.drop-target,
				.monaco-list${suffix} > div.monaco-scrollable-element > .monaco-list-row.drop-target { background-color: ${styles.listDropBackground} !important; color: inherit !important; }
			`);
		}

		if (styles.listFilterWidgetBackground) {
			content.push(`.monaco-list-type-filter { background-color: ${styles.listFilterWidgetBackground} }`);
		}

		if (styles.listFilterWidgetOutline) {
			content.push(`.monaco-list-type-filter { border: 1px solid ${styles.listFilterWidgetOutline}; }`);
		}

		if (styles.listFilterWidgetNoMatchesOutline) {
			content.push(`.monaco-list-type-filter.no-matches { border: 1px solid ${styles.listFilterWidgetNoMatchesOutline}; }`);
		}

		if (styles.listMatchesShadow) {
			content.push(`.monaco-list-type-filter { box-shadow: 1px 1px 1px ${styles.listMatchesShadow}; }`);
		}

		const newStyles = content.join('\n');
		if (newStyles !== this.styleElement.textContent) {
			this.styleElement.textContent = newStyles;
		}
	}

	layout(height?: number, width?: number): void {
		this._isInLayout = true;
		super.layout(height, width);
		if (this.renderHeight === 0) {
			this.view.domNode.style.visibility = 'hidden';
		} else {
			this.view.domNode.style.visibility = 'initial';
		}
		this._isInLayout = false;
	}

	dispose() {
		this._isDisposed = true;
		this._viewModelStore.dispose();
		this._localDisposableStore.dispose();
		super.dispose();
	}
}

function getEditorAttachedPromise(element: CellViewModel) {
	return new Promise<void>((resolve, reject) => {
		Event.once(element.onDidChangeEditorAttachState)(() => element.editorAttached ? resolve() : reject());
	});
}

function isContextMenuFocused() {
	return !!DOM.findParentWithClass(<HTMLElement>document.activeElement, 'context-view');
}<|MERGE_RESOLUTION|>--- conflicted
+++ resolved
@@ -492,8 +492,6 @@
 		}
 	}
 
-<<<<<<< HEAD
-=======
 	private _getVisibleRangesFromIndex(topViewIndex: number, topModelIndex: number, bottomViewIndex: number, bottomModelIndex: number) {
 		let stack: number[] = [];
 		const ranges: ICellRange[] = [];
@@ -560,7 +558,6 @@
 		}
 	}
 
->>>>>>> ffdef6b9
 	private _getViewIndexUpperBound(cell: ICellViewModel): number {
 		if (!this._viewModel) {
 			return -1;
