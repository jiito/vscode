/*---------------------------------------------------------------------------------------------
 *  Copyright (c) Microsoft Corporation. All rights reserved.
 *  Licensed under the MIT License. See License.txt in the project root for license information.
 *--------------------------------------------------------------------------------------------*/

import * as fs from 'fs';
import * as path from 'path';
import * as os from 'os';
import * as cp from 'child_process';
import * as which from 'which';
import { EventEmitter } from 'events';
import iconv = require('iconv-lite');
import * as filetype from 'file-type';
import { assign, groupBy, denodeify, IDisposable, toDisposable, dispose, mkdirp, readBytes, detectUnicodeEncoding, Encoding, onceEvent, splitInChunks, Limiter } from './util';
import { CancellationToken, Progress } from 'vscode';
import { URI } from 'vscode-uri';
import { detectEncoding } from './encoding';
<<<<<<< HEAD
import { Ref, RefType, Branch, Remote, GitErrorCodes, LogOptions, Change, Status } from './api/git';
import * as byline from 'byline';
import { StringDecoder } from 'string_decoder';
=======
import { Ref, RefType, Branch, Remote, GitErrorCodes, LogOptions, Change, Status, Tag } from './api/git';
>>>>>>> 32d59ba8

// https://github.com/microsoft/vscode/issues/65693
const MAX_CLI_LENGTH = 30000;

const readfile = denodeify<string, string | null, string>(fs.readFile);

export interface IGit {
	path: string;
	version: string;
}

export interface IFileStatus {
	x: string;
	y: string;
	path: string;
	rename?: string;
}

export interface Stash {
	index: number;
	description: string;
}

interface MutableRemote extends Remote {
	fetchUrl?: string;
	pushUrl?: string;
	isReadOnly: boolean;
}

function parseVersion(raw: string): string {
	return raw.replace(/^git version /, '');
}

function findSpecificGit(path: string, onLookup: (path: string) => void): Promise<IGit> {
	return new Promise<IGit>((c, e) => {
		onLookup(path);

		const buffers: Buffer[] = [];
		const child = cp.spawn(path, ['--version']);
		child.stdout.on('data', (b: Buffer) => buffers.push(b));
		child.on('error', cpErrorHandler(e));
		child.on('exit', code => code ? e(new Error('Not found')) : c({ path, version: parseVersion(Buffer.concat(buffers).toString('utf8').trim()) }));
	});
}

function findGitDarwin(onLookup: (path: string) => void): Promise<IGit> {
	return new Promise<IGit>((c, e) => {
		cp.exec('which git', (err, gitPathBuffer) => {
			if (err) {
				return e('git not found');
			}

			const path = gitPathBuffer.toString().replace(/^\s+|\s+$/g, '');

			function getVersion(path: string) {
				onLookup(path);

				// make sure git executes
				cp.exec('git --version', (err, stdout) => {

					if (err) {
						return e('git not found');
					}

					return c({ path, version: parseVersion(stdout.trim()) });
				});
			}

			if (path !== '/usr/bin/git') {
				return getVersion(path);
			}

			// must check if XCode is installed
			cp.exec('xcode-select -p', (err: any) => {
				if (err && err.code === 2) {
					// git is not installed, and launching /usr/bin/git
					// will prompt the user to install it

					return e('git not found');
				}

				getVersion(path);
			});
		});
	});
}

function findSystemGitWin32(base: string, onLookup: (path: string) => void): Promise<IGit> {
	if (!base) {
		return Promise.reject<IGit>('Not found');
	}

	return findSpecificGit(path.join(base, 'Git', 'cmd', 'git.exe'), onLookup);
}

function findGitWin32InPath(onLookup: (path: string) => void): Promise<IGit> {
	const whichPromise = new Promise<string>((c, e) => which('git.exe', (err, path) => err ? e(err) : c(path)));
	return whichPromise.then(path => findSpecificGit(path, onLookup));
}

function findGitWin32(onLookup: (path: string) => void): Promise<IGit> {
	return findSystemGitWin32(process.env['ProgramW6432'] as string, onLookup)
		.then(undefined, () => findSystemGitWin32(process.env['ProgramFiles(x86)'] as string, onLookup))
		.then(undefined, () => findSystemGitWin32(process.env['ProgramFiles'] as string, onLookup))
		.then(undefined, () => findSystemGitWin32(path.join(process.env['LocalAppData'] as string, 'Programs'), onLookup))
		.then(undefined, () => findGitWin32InPath(onLookup));
}

export function findGit(hint: string | undefined, onLookup: (path: string) => void): Promise<IGit> {
	const first = hint ? findSpecificGit(hint, onLookup) : Promise.reject<IGit>(null);

	return first
		.then(undefined, () => {
			switch (process.platform) {
				case 'darwin': return findGitDarwin(onLookup);
				case 'win32': return findGitWin32(onLookup);
				default: return findSpecificGit('git', onLookup);
			}
		})
		.then(null, () => Promise.reject(new Error('Git installation not found.')));
}

export interface IExecutionResult<T extends string | Buffer> {
	exitCode: number;
	stdout: T;
	stderr: string;
}

function cpErrorHandler(cb: (reason?: any) => void): (reason?: any) => void {
	return err => {
		if (/ENOENT/.test(err.message)) {
			err = new GitError({
				error: err,
				message: 'Failed to execute git (ENOENT)',
				gitErrorCode: GitErrorCodes.NotAGitRepository
			});
		}

		cb(err);
	};
}

export interface SpawnOptions extends cp.SpawnOptions {
	input?: string;
	encoding?: string;
	log?: boolean;
	cancellationToken?: CancellationToken;
	onSpawn?: (childProcess: cp.ChildProcess) => void;
}

async function exec(child: cp.ChildProcess, cancellationToken?: CancellationToken): Promise<IExecutionResult<Buffer>> {
	if (!child.stdout || !child.stderr) {
		throw new GitError({ message: 'Failed to get stdout or stderr from git process.' });
	}

	if (cancellationToken && cancellationToken.isCancellationRequested) {
		throw new GitError({ message: 'Cancelled' });
	}

	const disposables: IDisposable[] = [];

	const once = (ee: NodeJS.EventEmitter, name: string, fn: (...args: any[]) => void) => {
		ee.once(name, fn);
		disposables.push(toDisposable(() => ee.removeListener(name, fn)));
	};

	const on = (ee: NodeJS.EventEmitter, name: string, fn: (...args: any[]) => void) => {
		ee.on(name, fn);
		disposables.push(toDisposable(() => ee.removeListener(name, fn)));
	};

	let result = Promise.all<any>([
		new Promise<number>((c, e) => {
			once(child, 'error', cpErrorHandler(e));
			once(child, 'exit', c);
		}),
		new Promise<Buffer>(c => {
			const buffers: Buffer[] = [];
			on(child.stdout, 'data', (b: Buffer) => buffers.push(b));
			once(child.stdout, 'close', () => c(Buffer.concat(buffers)));
		}),
		new Promise<string>(c => {
			const buffers: Buffer[] = [];
			on(child.stderr, 'data', (b: Buffer) => buffers.push(b));
			once(child.stderr, 'close', () => c(Buffer.concat(buffers).toString('utf8')));
		})
	]) as Promise<[number, Buffer, string]>;

	if (cancellationToken) {
		const cancellationPromise = new Promise<[number, Buffer, string]>((_, e) => {
			onceEvent(cancellationToken.onCancellationRequested)(() => {
				try {
					child.kill();
				} catch (err) {
					// noop
				}

				e(new GitError({ message: 'Cancelled' }));
			});
		});

		result = Promise.race([result, cancellationPromise]);
	}

	try {
		const [exitCode, stdout, stderr] = await result;
		return { exitCode, stdout, stderr };
	} finally {
		dispose(disposables);
	}
}

export interface IGitErrorData {
	error?: Error;
	message?: string;
	stdout?: string;
	stderr?: string;
	exitCode?: number;
	gitErrorCode?: string;
	gitCommand?: string;
}

export class GitError {

	error?: Error;
	message: string;
	stdout?: string;
	stderr?: string;
	exitCode?: number;
	gitErrorCode?: string;
	gitCommand?: string;

	constructor(data: IGitErrorData) {
		if (data.error) {
			this.error = data.error;
			this.message = data.error.message;
		} else {
			this.error = undefined;
			this.message = '';
		}

		this.message = this.message || data.message || 'Git error';
		this.stdout = data.stdout;
		this.stderr = data.stderr;
		this.exitCode = data.exitCode;
		this.gitErrorCode = data.gitErrorCode;
		this.gitCommand = data.gitCommand;
	}

	toString(): string {
		let result = this.message + ' ' + JSON.stringify({
			exitCode: this.exitCode,
			gitErrorCode: this.gitErrorCode,
			gitCommand: this.gitCommand,
			stdout: this.stdout,
			stderr: this.stderr
		}, null, 2);

		if (this.error) {
			result += (<any>this.error).stack;
		}

		return result;
	}
}

export interface IGitOptions {
	gitPath: string;
	version: string;
	env?: any;
}

function getGitErrorCode(stderr: string): string | undefined {
	if (/Another git process seems to be running in this repository|If no other git process is currently running/.test(stderr)) {
		return GitErrorCodes.RepositoryIsLocked;
	} else if (/Authentication failed/.test(stderr)) {
		return GitErrorCodes.AuthenticationFailed;
	} else if (/Not a git repository/i.test(stderr)) {
		return GitErrorCodes.NotAGitRepository;
	} else if (/bad config file/.test(stderr)) {
		return GitErrorCodes.BadConfigFile;
	} else if (/cannot make pipe for command substitution|cannot create standard input pipe/.test(stderr)) {
		return GitErrorCodes.CantCreatePipe;
	} else if (/Repository not found/.test(stderr)) {
		return GitErrorCodes.RepositoryNotFound;
	} else if (/unable to access/.test(stderr)) {
		return GitErrorCodes.CantAccessRemote;
	} else if (/branch '.+' is not fully merged/.test(stderr)) {
		return GitErrorCodes.BranchNotFullyMerged;
	} else if (/Couldn\'t find remote ref/.test(stderr)) {
		return GitErrorCodes.NoRemoteReference;
	} else if (/A branch named '.+' already exists/.test(stderr)) {
		return GitErrorCodes.BranchAlreadyExists;
	} else if (/'.+' is not a valid branch name/.test(stderr)) {
		return GitErrorCodes.InvalidBranchName;
	} else if (/Please,? commit your changes or stash them/.test(stderr)) {
		return GitErrorCodes.DirtyWorkTree;
	}

	return undefined;
}

const COMMIT_FORMAT = '%H\n%ae\n%P\n%B';

export class Git {

	readonly path: string;
	private env: any;

	private _onOutput = new EventEmitter();
	get onOutput(): EventEmitter { return this._onOutput; }

	constructor(options: IGitOptions) {
		this.path = options.gitPath;
		this.env = options.env || {};
	}

	open(repository: string, dotGit: string): Repository {
		return new Repository(this, repository, dotGit);
	}

	async init(repository: string): Promise<void> {
		await this.exec(repository, ['init']);
		return;
	}

	async clone(url: string, parentPath: string, progress: Progress<{ increment: number }>, cancellationToken?: CancellationToken): Promise<string> {
		let baseFolderName = decodeURI(url).replace(/[\/]+$/, '').replace(/^.*[\/\\]/, '').replace(/\.git$/, '') || 'repository';
		let folderName = baseFolderName;
		let folderPath = path.join(parentPath, folderName);
		let count = 1;

		while (count < 20 && await new Promise(c => fs.exists(folderPath, c))) {
			folderName = `${baseFolderName}-${count++}`;
			folderPath = path.join(parentPath, folderName);
		}

		await mkdirp(parentPath);

		const onSpawn = (child: cp.ChildProcess) => {
			const decoder = new StringDecoder('utf8');
			const lineStream = new byline.LineStream({ encoding: 'utf8' });
			child.stderr.on('data', (buffer: Buffer) => lineStream.write(decoder.write(buffer)));

			let totalProgress = 0;
			let previousProgress = 0;

			lineStream.on('data', (line: string) => {
				let match: RegExpMatchArray | null = null;

				if (match = /Counting objects:\s*(\d+)%/i.exec(line)) {
					totalProgress = Math.floor(parseInt(match[1]) * 0.1);
				} else if (match = /Compressing objects:\s*(\d+)%/i.exec(line)) {
					totalProgress = 10 + Math.floor(parseInt(match[1]) * 0.1);
				} else if (match = /Receiving objects:\s*(\d+)%/i.exec(line)) {
					totalProgress = 20 + Math.floor(parseInt(match[1]) * 0.4);
				} else if (match = /Resolving deltas:\s*(\d+)%/i.exec(line)) {
					totalProgress = 60 + Math.floor(parseInt(match[1]) * 0.4);
				}

				if (totalProgress !== previousProgress) {
					progress.report({ increment: totalProgress - previousProgress });
					previousProgress = totalProgress;
				}
			});
		};

		try {
			await this.exec(parentPath, ['clone', url.includes(' ') ? encodeURI(url) : url, folderPath, '--progress'], { cancellationToken, onSpawn });
		} catch (err) {
			if (err.stderr) {
				err.stderr = err.stderr.replace(/^Cloning.+$/m, '').trim();
				err.stderr = err.stderr.replace(/^ERROR:\s+/, '').trim();
			}

			throw err;
		}

		return folderPath;
	}

	async getRepositoryRoot(repositoryPath: string): Promise<string> {
		const result = await this.exec(repositoryPath, ['rev-parse', '--show-toplevel']);
		// Keep trailing spaces which are part of the directory name
		return path.normalize(result.stdout.trimLeft().replace(/(\r\n|\r|\n)+$/, ''));
	}

	async getRepositoryDotGit(repositoryPath: string): Promise<string> {
		const result = await this.exec(repositoryPath, ['rev-parse', '--git-dir']);
		let dotGitPath = result.stdout.trim();

		if (!path.isAbsolute(dotGitPath)) {
			dotGitPath = path.join(repositoryPath, dotGitPath);
		}

		return path.normalize(dotGitPath);
	}

	async exec(cwd: string, args: string[], options: SpawnOptions = {}): Promise<IExecutionResult<string>> {
		options = assign({ cwd }, options || {});
		return await this._exec(args, options);
	}

	async exec2(args: string[], options: SpawnOptions = {}): Promise<IExecutionResult<string>> {
		return await this._exec(args, options);
	}

	stream(cwd: string, args: string[], options: SpawnOptions = {}): cp.ChildProcess {
		options = assign({ cwd }, options || {});
		return this.spawn(args, options);
	}

	private async _exec(args: string[], options: SpawnOptions = {}): Promise<IExecutionResult<string>> {
		const child = this.spawn(args, options);

		if (options.onSpawn) {
			options.onSpawn(child);
		}

		if (options.input) {
			child.stdin.end(options.input, 'utf8');
		}

		const bufferResult = await exec(child, options.cancellationToken);

		if (options.log !== false && bufferResult.stderr.length > 0) {
			this.log(`${bufferResult.stderr}\n`);
		}

		let encoding = options.encoding || 'utf8';
		encoding = iconv.encodingExists(encoding) ? encoding : 'utf8';

		const result: IExecutionResult<string> = {
			exitCode: bufferResult.exitCode,
			stdout: iconv.decode(bufferResult.stdout, encoding),
			stderr: bufferResult.stderr
		};

		if (bufferResult.exitCode) {
			return Promise.reject<IExecutionResult<string>>(new GitError({
				message: 'Failed to execute git',
				stdout: result.stdout,
				stderr: result.stderr,
				exitCode: result.exitCode,
				gitErrorCode: getGitErrorCode(result.stderr),
				gitCommand: args[0]
			}));
		}

		return result;
	}

	spawn(args: string[], options: SpawnOptions = {}): cp.ChildProcess {
		if (!this.path) {
			throw new Error('git could not be found in the system.');
		}

		if (!options) {
			options = {};
		}

		if (!options.stdio && !options.input) {
			options.stdio = ['ignore', null, null]; // Unless provided, ignore stdin and leave default streams for stdout and stderr
		}

		options.env = assign({}, process.env, this.env, options.env || {}, {
			VSCODE_GIT_COMMAND: args[0],
			LC_ALL: 'en_US.UTF-8',
			LANG: 'en_US.UTF-8'
		});

		if (options.log !== false) {
			this.log(`> git ${args.join(' ')}\n`);
		}

		return cp.spawn(this.path, args, options);
	}

	private log(output: string): void {
		this._onOutput.emit('log', output);
	}
}

export interface Commit {
	hash: string;
	message: string;
	parents: string[];
	authorEmail?: string | undefined;
}

export class GitStatusParser {

	private lastRaw = '';
	private result: IFileStatus[] = [];

	get status(): IFileStatus[] {
		return this.result;
	}

	update(raw: string): void {
		let i = 0;
		let nextI: number | undefined;

		raw = this.lastRaw + raw;

		while ((nextI = this.parseEntry(raw, i)) !== undefined) {
			i = nextI;
		}

		this.lastRaw = raw.substr(i);
	}

	private parseEntry(raw: string, i: number): number | undefined {
		if (i + 4 >= raw.length) {
			return;
		}

		let lastIndex: number;
		const entry: IFileStatus = {
			x: raw.charAt(i++),
			y: raw.charAt(i++),
			rename: undefined,
			path: ''
		};

		// space
		i++;

		if (entry.x === 'R' || entry.x === 'C') {
			lastIndex = raw.indexOf('\0', i);

			if (lastIndex === -1) {
				return;
			}

			entry.rename = raw.substring(i, lastIndex);
			i = lastIndex + 1;
		}

		lastIndex = raw.indexOf('\0', i);

		if (lastIndex === -1) {
			return;
		}

		entry.path = raw.substring(i, lastIndex);

		// If path ends with slash, it must be a nested git repo
		if (entry.path[entry.path.length - 1] !== '/') {
			this.result.push(entry);
		}

		return lastIndex + 1;
	}
}

export interface Submodule {
	name: string;
	path: string;
	url: string;
}

export function parseGitmodules(raw: string): Submodule[] {
	const regex = /\r?\n/g;
	let position = 0;
	let match: RegExpExecArray | null = null;

	const result: Submodule[] = [];
	let submodule: Partial<Submodule> = {};

	function parseLine(line: string): void {
		const sectionMatch = /^\s*\[submodule "([^"]+)"\]\s*$/.exec(line);

		if (sectionMatch) {
			if (submodule.name && submodule.path && submodule.url) {
				result.push(submodule as Submodule);
			}

			const name = sectionMatch[1];

			if (name) {
				submodule = { name };
				return;
			}
		}

		if (!submodule) {
			return;
		}

		const propertyMatch = /^\s*(\w+)\s+=\s+(.*)$/.exec(line);

		if (!propertyMatch) {
			return;
		}

		const [, key, value] = propertyMatch;

		switch (key) {
			case 'path': submodule.path = value; break;
			case 'url': submodule.url = value; break;
		}
	}

	while (match = regex.exec(raw)) {
		parseLine(raw.substring(position, match.index));
		position = match.index + match[0].length;
	}

	parseLine(raw.substring(position));

	if (submodule.name && submodule.path && submodule.url) {
		result.push(submodule as Submodule);
	}

	return result;
}

export function parseGitCommit(raw: string): Commit | null {
	const match = /^([0-9a-f]{40})\n(.*)\n(.*)(\n([^]*))?$/m.exec(raw.trim());
	if (!match) {
		return null;
	}

	const parents = match[3] ? match[3].split(' ') : [];
	return { hash: match[1], message: match[5], parents, authorEmail: match[2] };
}

interface LsTreeElement {
	mode: string;
	type: string;
	object: string;
	size: string;
	file: string;
}

export function parseLsTree(raw: string): LsTreeElement[] {
	return raw.split('\n')
		.filter(l => !!l)
		.map(line => /^(\S+)\s+(\S+)\s+(\S+)\s+(\S+)\s+(.*)$/.exec(line)!)
		.filter(m => !!m)
		.map(([, mode, type, object, size, file]) => ({ mode, type, object, size, file }));
}

interface LsFilesElement {
	mode: string;
	object: string;
	stage: string;
	file: string;
}

export function parseLsFiles(raw: string): LsFilesElement[] {
	return raw.split('\n')
		.filter(l => !!l)
		.map(line => /^(\S+)\s+(\S+)\s+(\S+)\s+(.*)$/.exec(line)!)
		.filter(m => !!m)
		.map(([, mode, object, stage, file]) => ({ mode, object, stage, file }));
}

export interface CommitOptions {
	all?: boolean | 'tracked';
	amend?: boolean;
	signoff?: boolean;
	signCommit?: boolean;
	empty?: boolean;
}

export interface PullOptions {
	unshallow?: boolean;
	tags?: boolean;
	readonly cancellationToken?: CancellationToken;
}

export enum ForcePushMode {
	Force,
	ForceWithLease
}

export class Repository {

	constructor(
		private _git: Git,
		private repositoryRoot: string,
		readonly dotGit: string
	) { }

	get git(): Git {
		return this._git;
	}

	get root(): string {
		return this.repositoryRoot;
	}

	// TODO@Joao: rename to exec
	async run(args: string[], options: SpawnOptions = {}): Promise<IExecutionResult<string>> {
		return await this.git.exec(this.repositoryRoot, args, options);
	}

	stream(args: string[], options: SpawnOptions = {}): cp.ChildProcess {
		return this.git.stream(this.repositoryRoot, args, options);
	}

	spawn(args: string[], options: SpawnOptions = {}): cp.ChildProcess {
		return this.git.spawn(args, options);
	}

	async config(scope: string, key: string, value: any = null, options: SpawnOptions = {}): Promise<string> {
		const args = ['config'];

		if (scope) {
			args.push('--' + scope);
		}

		args.push(key);

		if (value) {
			args.push(value);
		}

		const result = await this.run(args, options);
		return result.stdout.trim();
	}

	async getConfigs(scope: string): Promise<{ key: string; value: string; }[]> {
		const args = ['config'];

		if (scope) {
			args.push('--' + scope);
		}

		args.push('-l');

		const result = await this.run(args);
		const lines = result.stdout.trim().split(/\r|\r\n|\n/);

		return lines.map(entry => {
			const equalsIndex = entry.indexOf('=');
			return { key: entry.substr(0, equalsIndex), value: entry.substr(equalsIndex + 1) };
		});
	}

	async log(options?: LogOptions): Promise<Commit[]> {
		const maxEntries = options && typeof options.maxEntries === 'number' && options.maxEntries > 0 ? options.maxEntries : 32;
		const args = ['log', '-' + maxEntries, `--pretty=format:${COMMIT_FORMAT}%x00%x00`];
		const gitResult = await this.run(args);
		if (gitResult.exitCode) {
			// An empty repo.
			return [];
		}

		const s = gitResult.stdout;
		const result: Commit[] = [];
		let index = 0;
		while (index < s.length) {
			let nextIndex = s.indexOf('\x00\x00', index);
			if (nextIndex === -1) {
				nextIndex = s.length;
			}

			let entry = s.substr(index, nextIndex - index);
			if (entry.startsWith('\n')) {
				entry = entry.substring(1);
			}

			const commit = parseGitCommit(entry);
			if (!commit) {
				break;
			}

			result.push(commit);
			index = nextIndex + 2;
		}

		return result;
	}

	async bufferString(object: string, encoding: string = 'utf8', autoGuessEncoding = false): Promise<string> {
		const stdout = await this.buffer(object);

		if (autoGuessEncoding) {
			encoding = detectEncoding(stdout) || encoding;
		}

		encoding = iconv.encodingExists(encoding) ? encoding : 'utf8';

		return iconv.decode(stdout, encoding);
	}

	async buffer(object: string): Promise<Buffer> {
		const child = this.stream(['show', object]);

		if (!child.stdout) {
			return Promise.reject<Buffer>('Can\'t open file from git');
		}

		const { exitCode, stdout, stderr } = await exec(child);

		if (exitCode) {
			const err = new GitError({
				message: 'Could not show object.',
				exitCode
			});

			if (/exists on disk, but not in/.test(stderr)) {
				err.gitErrorCode = GitErrorCodes.WrongCase;
			}

			return Promise.reject<Buffer>(err);
		}

		return stdout;
	}

	async getObjectDetails(treeish: string, path: string): Promise<{ mode: string, object: string, size: number }> {
		if (!treeish) { // index
			const elements = await this.lsfiles(path);

			if (elements.length === 0) {
				throw new GitError({ message: 'Path not known by git', gitErrorCode: GitErrorCodes.UnknownPath });
			}

			const { mode, object } = elements[0];
			const catFile = await this.run(['cat-file', '-s', object]);
			const size = parseInt(catFile.stdout);

			return { mode, object, size };
		}

		const elements = await this.lstree(treeish, path);

		if (elements.length === 0) {
			throw new GitError({ message: 'Path not known by git', gitErrorCode: GitErrorCodes.UnknownPath });
		}

		const { mode, object, size } = elements[0];
		return { mode, object, size: parseInt(size) };
	}

	async lstree(treeish: string, path: string): Promise<LsTreeElement[]> {
		const { stdout } = await this.run(['ls-tree', '-l', treeish, '--', path]);
		return parseLsTree(stdout);
	}

	async lsfiles(path: string): Promise<LsFilesElement[]> {
		const { stdout } = await this.run(['ls-files', '--stage', '--', path]);
		return parseLsFiles(stdout);
	}

	async getGitRelativePath(ref: string, relativePath: string): Promise<string> {
		const relativePathLowercase = relativePath.toLowerCase();
		const dirname = path.posix.dirname(relativePath) + '/';
		const elements: { file: string; }[] = ref ? await this.lstree(ref, dirname) : await this.lsfiles(dirname);
		const element = elements.filter(file => file.file.toLowerCase() === relativePathLowercase)[0];

		if (!element) {
			throw new GitError({ message: 'Git relative path not found.' });
		}

		return element.file;
	}

	async detectObjectType(object: string): Promise<{ mimetype: string, encoding?: string }> {
		const child = await this.stream(['show', object]);
		const buffer = await readBytes(child.stdout, 4100);

		try {
			child.kill();
		} catch (err) {
			// noop
		}

		const encoding = detectUnicodeEncoding(buffer);
		let isText = true;

		if (encoding !== Encoding.UTF16be && encoding !== Encoding.UTF16le) {
			for (let i = 0; i < buffer.length; i++) {
				if (buffer.readInt8(i) === 0) {
					isText = false;
					break;
				}
			}
		}

		if (!isText) {
			const result = filetype(buffer);

			if (!result) {
				return { mimetype: 'application/octet-stream' };
			} else {
				return { mimetype: result.mime };
			}
		}

		if (encoding) {
			return { mimetype: 'text/plain', encoding };
		} else {
			// TODO@JOAO: read the setting OUTSIDE!
			return { mimetype: 'text/plain' };
		}
	}

	async apply(patch: string, reverse?: boolean): Promise<void> {
		const args = ['apply', patch];

		if (reverse) {
			args.push('-R');
		}

		try {
			await this.run(args);
		} catch (err) {
			if (/patch does not apply/.test(err.stderr)) {
				err.gitErrorCode = GitErrorCodes.PatchDoesNotApply;
			}

			throw err;
		}
	}

	async diff(cached = false): Promise<string> {
		const args = ['diff'];

		if (cached) {
			args.push('--cached');
		}

		const result = await this.run(args);
		return result.stdout;
	}

	diffWithHEAD(): Promise<Change[]>;
	diffWithHEAD(path: string): Promise<string>;
	diffWithHEAD(path?: string | undefined): Promise<string | Change[]>;
	async diffWithHEAD(path?: string | undefined): Promise<string | Change[]> {
		if (!path) {
			return await this.diffFiles(false);
		}

		const args = ['diff', '--', path];
		const result = await this.run(args);
		return result.stdout;
	}

	diffWith(ref: string): Promise<Change[]>;
	diffWith(ref: string, path: string): Promise<string>;
	diffWith(ref: string, path?: string | undefined): Promise<string | Change[]>;
	async diffWith(ref: string, path?: string): Promise<string | Change[]> {
		if (!path) {
			return await this.diffFiles(false, ref);
		}

		const args = ['diff', ref, '--', path];
		const result = await this.run(args);
		return result.stdout;
	}

	diffIndexWithHEAD(): Promise<Change[]>;
	diffIndexWithHEAD(path: string): Promise<string>;
	diffIndexWithHEAD(path?: string | undefined): Promise<string | Change[]>;
	async diffIndexWithHEAD(path?: string): Promise<string | Change[]> {
		if (!path) {
			return await this.diffFiles(true);
		}

		const args = ['diff', '--cached', '--', path];
		const result = await this.run(args);
		return result.stdout;
	}

	diffIndexWith(ref: string): Promise<Change[]>;
	diffIndexWith(ref: string, path: string): Promise<string>;
	diffIndexWith(ref: string, path?: string | undefined): Promise<string | Change[]>;
	async diffIndexWith(ref: string, path?: string): Promise<string | Change[]> {
		if (!path) {
			return await this.diffFiles(true, ref);
		}

		const args = ['diff', '--cached', ref, '--', path];
		const result = await this.run(args);
		return result.stdout;
	}

	async diffBlobs(object1: string, object2: string): Promise<string> {
		const args = ['diff', object1, object2];
		const result = await this.run(args);
		return result.stdout;
	}

	diffBetween(ref1: string, ref2: string): Promise<Change[]>;
	diffBetween(ref1: string, ref2: string, path: string): Promise<string>;
	diffBetween(ref1: string, ref2: string, path?: string | undefined): Promise<string | Change[]>;
	async diffBetween(ref1: string, ref2: string, path?: string): Promise<string | Change[]> {
		const range = `${ref1}...${ref2}`;
		if (!path) {
			return await this.diffFiles(false, range);
		}

		const args = ['diff', range, '--', path];
		const result = await this.run(args);

		return result.stdout.trim();
	}

	private async diffFiles(cached: boolean, ref?: string): Promise<Change[]> {
		const args = ['diff', '--name-status', '-z', '--diff-filter=ADMR'];
		if (cached) {
			args.push('--cached');
		}

		if (ref) {
			args.push(ref);
		}

		const gitResult = await this.run(args);
		if (gitResult.exitCode) {
			return [];
		}

		const entries = gitResult.stdout.split('\x00');
		let index = 0;
		const result: Change[] = [];

		entriesLoop:
		while (index < entries.length - 1) {
			const change = entries[index++];
			const resourcePath = entries[index++];
			if (!change || !resourcePath) {
				break;
			}

			const originalUri = URI.file(path.isAbsolute(resourcePath) ? resourcePath : path.join(this.repositoryRoot, resourcePath));
			let status: Status = Status.UNTRACKED;

			// Copy or Rename status comes with a number, e.g. 'R100'. We don't need the number, so we use only first character of the status.
			switch (change[0]) {
				case 'M':
					status = Status.MODIFIED;
					break;

				case 'A':
					status = Status.INDEX_ADDED;
					break;

				case 'D':
					status = Status.DELETED;
					break;

				// Rename contains two paths, the second one is what the file is renamed/copied to.
				case 'R':
					if (index >= entries.length) {
						break;
					}

					const newPath = entries[index++];
					if (!newPath) {
						break;
					}

					const uri = URI.file(path.isAbsolute(newPath) ? newPath : path.join(this.repositoryRoot, newPath));
					result.push({
						uri,
						renameUri: uri,
						originalUri,
						status: Status.INDEX_RENAMED
					});

					continue;

				default:
					// Unknown status
					break entriesLoop;
			}

			result.push({
				status,
				originalUri,
				uri: originalUri,
				renameUri: originalUri,
			});
		}

		return result;
	}

	async getMergeBase(ref1: string, ref2: string): Promise<string> {
		const args = ['merge-base', ref1, ref2];
		const result = await this.run(args);

		return result.stdout.trim();
	}

	async hashObject(data: string): Promise<string> {
		const args = ['hash-object', '-w', '--stdin'];
		const result = await this.run(args, { input: data });

		return result.stdout.trim();
	}

	async add(paths: string[], opts?: { update?: boolean }): Promise<void> {
		const args = ['add'];

		if (opts && opts.update) {
			args.push('-u');
		} else {
			args.push('-A');
		}

		args.push('--');

		if (paths && paths.length) {
			args.push.apply(args, paths);
		} else {
			args.push('.');
		}

		await this.run(args);
	}

	async rm(paths: string[]): Promise<void> {
		const args = ['rm', '--'];

		if (!paths || !paths.length) {
			return;
		}

		args.push(...paths);

		await this.run(args);
	}

	async stage(path: string, data: string): Promise<void> {
		const child = this.stream(['hash-object', '--stdin', '-w', '--path', path], { stdio: [null, null, null] });
		child.stdin.end(data, 'utf8');

		const { exitCode, stdout } = await exec(child);
		const hash = stdout.toString('utf8');

		if (exitCode) {
			throw new GitError({
				message: 'Could not hash object.',
				exitCode: exitCode
			});
		}

		let mode: string;
		let add: string = '';

		try {
			const details = await this.getObjectDetails('HEAD', path);
			mode = details.mode;
		} catch (err) {
			if (err.gitErrorCode !== GitErrorCodes.UnknownPath) {
				throw err;
			}

			mode = '100644';
			add = '--add';
		}

		await this.run(['update-index', add, '--cacheinfo', mode, hash, path]);
	}

	async checkout(treeish: string, paths: string[], opts: { track?: boolean } = Object.create(null)): Promise<void> {
		const args = ['checkout', '-q'];

		if (opts.track) {
			args.push('--track');
		}

		if (treeish) {
			args.push(treeish);
		}

		try {
			if (paths && paths.length > 0) {
				for (const chunk of splitInChunks(paths, MAX_CLI_LENGTH)) {
					await this.run([...args, '--', ...chunk]);
				}
			} else {
				await this.run(args);
			}
		} catch (err) {
			if (/Please,? commit your changes or stash them/.test(err.stderr || '')) {
				err.gitErrorCode = GitErrorCodes.DirtyWorkTree;
			}

			throw err;
		}
	}

	async commit(message: string, opts: CommitOptions = Object.create(null)): Promise<void> {
		const args = ['commit', '--quiet', '--allow-empty-message', '--file', '-'];

		if (opts.all) {
			args.push('--all');
		}

		if (opts.amend) {
			args.push('--amend');
		}

		if (opts.signoff) {
			args.push('--signoff');
		}

		if (opts.signCommit) {
			args.push('-S');
		}
		if (opts.empty) {
			args.push('--allow-empty');
		}

		try {
			await this.run(args, { input: message || '' });
		} catch (commitErr) {
			await this.handleCommitError(commitErr);
		}
	}

	async rebaseContinue(): Promise<void> {
		const args = ['rebase', '--continue'];

		try {
			await this.run(args);
		} catch (commitErr) {
			await this.handleCommitError(commitErr);
		}
	}

	private async handleCommitError(commitErr: any): Promise<void> {
		if (/not possible because you have unmerged files/.test(commitErr.stderr || '')) {
			commitErr.gitErrorCode = GitErrorCodes.UnmergedChanges;
			throw commitErr;
		}

		try {
			await this.run(['config', '--get-all', 'user.name']);
		} catch (err) {
			err.gitErrorCode = GitErrorCodes.NoUserNameConfigured;
			throw err;
		}

		try {
			await this.run(['config', '--get-all', 'user.email']);
		} catch (err) {
			err.gitErrorCode = GitErrorCodes.NoUserEmailConfigured;
			throw err;
		}

		throw commitErr;
	}

	async branch(name: string, checkout: boolean, ref?: string): Promise<void> {
		const args = checkout ? ['checkout', '-q', '-b', name, '--no-track'] : ['branch', '-q', name];

		if (ref) {
			args.push(ref);
		}

		await this.run(args);
	}

	async deleteBranch(name: string, force?: boolean): Promise<void> {
		const args = ['branch', force ? '-D' : '-d', name];
		await this.run(args);
	}

	async renameBranch(name: string): Promise<void> {
		const args = ['branch', '-m', name];
		await this.run(args);
	}

	async setBranchUpstream(name: string, upstream: string): Promise<void> {
		const args = ['branch', '--set-upstream-to', upstream, name];
		await this.run(args);
	}

	async deleteRef(ref: string): Promise<void> {
		const args = ['update-ref', '-d', ref];
		await this.run(args);
	}

	async merge(ref: string): Promise<void> {
		const args = ['merge', ref];

		try {
			await this.run(args);
		} catch (err) {
			if (/^CONFLICT /m.test(err.stdout || '')) {
				err.gitErrorCode = GitErrorCodes.Conflict;
			}

			throw err;
		}
	}

	async tag(name: string, message?: string): Promise<void> {
		let args = ['tag'];

		if (message) {
			args = [...args, '-a', name, '-m', message];
		} else {
			args = [...args, name];
		}

		await this.run(args);
	}

	async deleteTag(name: string): Promise<void> {
		let args = ['tag', '-d', name];
		await this.run(args);
	}

	async getTags(): Promise<Tag[]> {
		let args = ['tag', '-n1'];
		const result = await this.run(args);
		return result.stdout.trim().split('\n')
			.map(line => line.trim().split('\0'))
			.map(([line]) => {
				const name = line.split(' ')[0];
				return {
					name: name,
					message: line.replace(name, '').trim() || '',
					type: RefType.Tag
				} as Tag;
			});
	}

	async clean(paths: string[]): Promise<void> {
		const pathsByGroup = groupBy(paths, p => path.dirname(p));
		const groups = Object.keys(pathsByGroup).map(k => pathsByGroup[k]);

		const limiter = new Limiter(5);
		const promises: Promise<any>[] = [];

		for (const paths of groups) {
			for (const chunk of splitInChunks(paths, MAX_CLI_LENGTH)) {
				promises.push(limiter.queue(() => this.run(['clean', '-f', '-q', '--', ...chunk])));
			}
		}

		await Promise.all(promises);
	}

	async undo(): Promise<void> {
		await this.run(['clean', '-fd']);

		try {
			await this.run(['checkout', '--', '.']);
		} catch (err) {
			if (/did not match any file\(s\) known to git\./.test(err.stderr || '')) {
				return;
			}

			throw err;
		}
	}

	async reset(treeish: string, hard: boolean = false): Promise<void> {
		const args = ['reset', hard ? '--hard' : '--soft', treeish];
		await this.run(args);
	}

	async revert(treeish: string, paths: string[]): Promise<void> {
		const result = await this.run(['branch']);
		let args: string[];

		// In case there are no branches, we must use rm --cached
		if (!result.stdout) {
			args = ['rm', '--cached', '-r', '--'];
		} else {
			args = ['reset', '-q', treeish, '--'];
		}

		if (paths && paths.length) {
			args.push.apply(args, paths);
		} else {
			args.push('.');
		}

		try {
			await this.run(args);
		} catch (err) {
			// In case there are merge conflicts to be resolved, git reset will output
			// some "needs merge" data. We try to get around that.
			if (/([^:]+: needs merge\n)+/m.test(err.stdout || '')) {
				return;
			}

			throw err;
		}
	}

	async addRemote(name: string, url: string): Promise<void> {
		const args = ['remote', 'add', name, url];
		await this.run(args);
	}

	async removeRemote(name: string): Promise<void> {
		const args = ['remote', 'rm', name];
		await this.run(args);
	}

	async fetch(options: { remote?: string, ref?: string, all?: boolean, prune?: boolean, depth?: number, silent?: boolean } = {}): Promise<void> {
		const args = ['fetch'];
		const spawnOptions: SpawnOptions = {};

		if (options.remote) {
			args.push(options.remote);

			if (options.ref) {
				args.push(options.ref);
			}
		} else if (options.all) {
			args.push('--all');
		}

		if (options.prune) {
			args.push('--prune');
		}

		if (typeof options.depth === 'number') {
			args.push(`--depth=${options.depth}`);
		}

		if (options.silent) {
			spawnOptions.env = { 'VSCODE_GIT_FETCH_SILENT': 'true' };
		}

		try {
			await this.run(args, spawnOptions);
		} catch (err) {
			if (/No remote repository specified\./.test(err.stderr || '')) {
				err.gitErrorCode = GitErrorCodes.NoRemoteRepositorySpecified;
			} else if (/Could not read from remote repository/.test(err.stderr || '')) {
				err.gitErrorCode = GitErrorCodes.RemoteConnectionError;
			}

			throw err;
		}
	}

	async pull(rebase?: boolean, remote?: string, branch?: string, options: PullOptions = {}): Promise<void> {
		const args = ['pull'];

		if (options.tags) {
			args.push('--tags');
		}

		if (options.unshallow) {
			args.push('--unshallow');
		}

		if (rebase) {
			args.push('-r');
		}

		if (remote && branch) {
			args.push(remote);
			args.push(branch);
		}

		try {
			await this.run(args, options);
		} catch (err) {
			if (/^CONFLICT \([^)]+\): \b/m.test(err.stdout || '')) {
				err.gitErrorCode = GitErrorCodes.Conflict;
			} else if (/Please tell me who you are\./.test(err.stderr || '')) {
				err.gitErrorCode = GitErrorCodes.NoUserNameConfigured;
			} else if (/Could not read from remote repository/.test(err.stderr || '')) {
				err.gitErrorCode = GitErrorCodes.RemoteConnectionError;
			} else if (/Pull is not possible because you have unmerged files|Cannot pull with rebase: You have unstaged changes|Your local changes to the following files would be overwritten|Please, commit your changes before you can merge/i.test(err.stderr)) {
				err.stderr = err.stderr.replace(/Cannot pull with rebase: You have unstaged changes/i, 'Cannot pull with rebase, you have unstaged changes');
				err.gitErrorCode = GitErrorCodes.DirtyWorkTree;
			} else if (/cannot lock ref|unable to update local ref/i.test(err.stderr || '')) {
				err.gitErrorCode = GitErrorCodes.CantLockRef;
			} else if (/cannot rebase onto multiple branches/i.test(err.stderr || '')) {
				err.gitErrorCode = GitErrorCodes.CantRebaseMultipleBranches;
			}

			throw err;
		}
	}

	async push(remote?: string, name?: string, setUpstream: boolean = false, tags = false, forcePushMode?: ForcePushMode): Promise<void> {
		const args = ['push'];

		if (forcePushMode === ForcePushMode.ForceWithLease) {
			args.push('--force-with-lease');
		} else if (forcePushMode === ForcePushMode.Force) {
			args.push('--force');
		}

		if (setUpstream) {
			args.push('-u');
		}

		if (tags) {
			args.push('--follow-tags');
		}

		if (remote) {
			args.push(remote);
		}

		if (name) {
			args.push(name);
		}

		try {
			await this.run(args);
		} catch (err) {
			if (/^error: failed to push some refs to\b/m.test(err.stderr || '')) {
				err.gitErrorCode = GitErrorCodes.PushRejected;
			} else if (/Could not read from remote repository/.test(err.stderr || '')) {
				err.gitErrorCode = GitErrorCodes.RemoteConnectionError;
			} else if (/^fatal: The current branch .* has no upstream branch/.test(err.stderr || '')) {
				err.gitErrorCode = GitErrorCodes.NoUpstreamBranch;
			}

			throw err;
		}
	}

	async blame(path: string): Promise<string> {
		try {
			const args = ['blame'];
			args.push(path);

			let result = await this.run(args);

			return result.stdout.trim();
		} catch (err) {
			if (/^fatal: no such path/.test(err.stderr || '')) {
				err.gitErrorCode = GitErrorCodes.NoPathFound;
			}

			throw err;
		}
	}

	async createStash(message?: string, includeUntracked?: boolean): Promise<void> {
		try {
			const args = ['stash', 'push'];

			if (includeUntracked) {
				args.push('-u');
			}

			if (message) {
				args.push('-m', message);
			}

			await this.run(args);
		} catch (err) {
			if (/No local changes to save/.test(err.stderr || '')) {
				err.gitErrorCode = GitErrorCodes.NoLocalChanges;
			}

			throw err;
		}
	}

	async popStash(index?: number): Promise<void> {
		const args = ['stash', 'pop'];
		await this.popOrApplyStash(args, index);
	}

	async applyStash(index?: number): Promise<void> {
		const args = ['stash', 'apply'];
		await this.popOrApplyStash(args, index);
	}

	private async popOrApplyStash(args: string[], index?: number): Promise<void> {
		try {
			if (typeof index === 'number') {
				args.push(`stash@{${index}}`);
			}

			await this.run(args);
		} catch (err) {
			if (/No stash found/.test(err.stderr || '')) {
				err.gitErrorCode = GitErrorCodes.NoStashFound;
			} else if (/error: Your local changes to the following files would be overwritten/.test(err.stderr || '')) {
				err.gitErrorCode = GitErrorCodes.LocalChangesOverwritten;
			} else if (/^CONFLICT/m.test(err.stdout || '')) {
				err.gitErrorCode = GitErrorCodes.StashConflict;
			}

			throw err;
		}
	}

	getStatus(limit = 5000): Promise<{ status: IFileStatus[]; didHitLimit: boolean; }> {
		return new Promise<{ status: IFileStatus[]; didHitLimit: boolean; }>((c, e) => {
			const parser = new GitStatusParser();
			const env = { GIT_OPTIONAL_LOCKS: '0' };
			const child = this.stream(['status', '-z', '-u'], { env });

			const onExit = (exitCode: number) => {
				if (exitCode !== 0) {
					const stderr = stderrData.join('');
					return e(new GitError({
						message: 'Failed to execute git',
						stderr,
						exitCode,
						gitErrorCode: getGitErrorCode(stderr),
						gitCommand: 'status'
					}));
				}

				c({ status: parser.status, didHitLimit: false });
			};

			const onStdoutData = (raw: string) => {
				parser.update(raw);

				if (parser.status.length > limit) {
					child.removeListener('exit', onExit);
					child.stdout.removeListener('data', onStdoutData);
					child.kill();

					c({ status: parser.status.slice(0, limit), didHitLimit: true });
				}
			};

			child.stdout.setEncoding('utf8');
			child.stdout.on('data', onStdoutData);

			const stderrData: string[] = [];
			child.stderr.setEncoding('utf8');
			child.stderr.on('data', raw => stderrData.push(raw as string));

			child.on('error', cpErrorHandler(e));
			child.on('exit', onExit);
		});
	}

	async getHEAD(): Promise<Ref> {
		try {
			const result = await this.run(['symbolic-ref', '--short', 'HEAD']);

			if (!result.stdout) {
				throw new Error('Not in a branch');
			}

			return { name: result.stdout.trim(), commit: undefined, type: RefType.Head };
		} catch (err) {
			const result = await this.run(['rev-parse', 'HEAD']);

			if (!result.stdout) {
				throw new Error('Error parsing HEAD');
			}

			return { name: undefined, commit: result.stdout.trim(), type: RefType.Head };
		}
	}

	async findTrackingBranches(upstreamBranch: string): Promise<Branch[]> {
		const result = await this.run(['for-each-ref', '--format', '%(refname:short)%00%(upstream:short)', 'refs/heads']);
		return result.stdout.trim().split('\n')
			.map(line => line.trim().split('\0'))
			.filter(([_, upstream]) => upstream === upstreamBranch)
			.map(([ref]) => ({ name: ref, type: RefType.Head } as Branch));
	}

	async getRefs(opts?: { sort?: 'alphabetically' | 'committerdate' }): Promise<Ref[]> {
		const args = ['for-each-ref', '--format', '%(refname) %(objectname)'];

		if (opts && opts.sort && opts.sort !== 'alphabetically') {
			args.push('--sort', `-${opts.sort}`);
		}

		const result = await this.run(args);

		const fn = (line: string): Ref | null => {
			let match: RegExpExecArray | null;

			if (match = /^refs\/heads\/([^ ]+) ([0-9a-f]{40})$/.exec(line)) {
				return { name: match[1], commit: match[2], type: RefType.Head };
			} else if (match = /^refs\/remotes\/([^/]+)\/([^ ]+) ([0-9a-f]{40})$/.exec(line)) {
				return { name: `${match[1]}/${match[2]}`, commit: match[3], type: RefType.RemoteHead, remote: match[1] };
			} else if (match = /^refs\/tags\/([^ ]+) ([0-9a-f]{40})$/.exec(line)) {
				return { name: match[1], commit: match[2], type: RefType.Tag };
			}

			return null;
		};

		return result.stdout.trim().split('\n')
			.filter(line => !!line)
			.map(fn)
			.filter(ref => !!ref) as Ref[];
	}

	async getStashes(): Promise<Stash[]> {
		const result = await this.run(['stash', 'list']);
		const regex = /^stash@{(\d+)}:(.+)$/;
		const rawStashes = result.stdout.trim().split('\n')
			.filter(b => !!b)
			.map(line => regex.exec(line) as RegExpExecArray)
			.filter(g => !!g)
			.map(([, index, description]: RegExpExecArray) => ({ index: parseInt(index), description }));

		return rawStashes;
	}

	async getRemotes(): Promise<Remote[]> {
		const result = await this.run(['remote', '--verbose']);
		const lines = result.stdout.trim().split('\n').filter(l => !!l);
		const remotes: MutableRemote[] = [];

		for (const line of lines) {
			const parts = line.split(/\s/);
			const [name, url, type] = parts;

			let remote = remotes.find(r => r.name === name);

			if (!remote) {
				remote = { name, isReadOnly: false };
				remotes.push(remote);
			}

			if (/fetch/i.test(type)) {
				remote.fetchUrl = url;
			} else if (/push/i.test(type)) {
				remote.pushUrl = url;
			} else {
				remote.fetchUrl = url;
				remote.pushUrl = url;
			}

			// https://github.com/Microsoft/vscode/issues/45271
			remote.isReadOnly = remote.pushUrl === undefined || remote.pushUrl === 'no_push';
		}

		return remotes;
	}

	async getBranch(name: string): Promise<Branch> {
		if (name === 'HEAD') {
			return this.getHEAD();
		}

		let result = await this.run(['rev-parse', name]);

		if (!result.stdout && /^@/.test(name)) {
			const symbolicFullNameResult = await this.run(['rev-parse', '--symbolic-full-name', name]);
			name = symbolicFullNameResult.stdout.trim();

			result = await this.run(['rev-parse', name]);
		}

		if (!result.stdout) {
			return Promise.reject<Branch>(new Error('No such branch'));
		}

		const commit = result.stdout.trim();

		try {
			const res2 = await this.run(['rev-parse', '--symbolic-full-name', name + '@{u}']);
			const fullUpstream = res2.stdout.trim();
			const match = /^refs\/remotes\/([^/]+)\/(.+)$/.exec(fullUpstream);

			if (!match) {
				throw new Error(`Could not parse upstream branch: ${fullUpstream}`);
			}

			const upstream = { remote: match[1], name: match[2] };
			const res3 = await this.run(['rev-list', '--left-right', name + '...' + fullUpstream]);

			let ahead = 0, behind = 0;
			let i = 0;

			while (i < res3.stdout.length) {
				switch (res3.stdout.charAt(i)) {
					case '<': ahead++; break;
					case '>': behind++; break;
					default: i++; break;
				}

				while (res3.stdout.charAt(i++) !== '\n') { /* no-op */ }
			}

			return { name, type: RefType.Head, commit, upstream, ahead, behind };
		} catch (err) {
			return { name, type: RefType.Head, commit };
		}
	}

	cleanupCommitEditMessage(message: string): string {
		//TODO: Support core.commentChar
		return message.replace(/^\s*#.*$\n?/gm, '').trim();
	}


	async getMergeMessage(): Promise<string | undefined> {
		const mergeMsgPath = path.join(this.repositoryRoot, '.git', 'MERGE_MSG');

		try {
			const raw = await readfile(mergeMsgPath, 'utf8');
			return raw.trim();
		} catch {
			return undefined;
		}
	}

	async getCommitTemplate(): Promise<string> {
		try {
			const result = await this.run(['config', '--get', 'commit.template']);

			if (!result.stdout) {
				return '';
			}

			// https://github.com/git/git/blob/3a0f269e7c82aa3a87323cb7ae04ac5f129f036b/path.c#L612
			const homedir = os.homedir();
			let templatePath = result.stdout.trim()
				.replace(/^~([^\/]*)\//, (_, user) => `${user ? path.join(path.dirname(homedir), user) : homedir}/`);

			if (!path.isAbsolute(templatePath)) {
				templatePath = path.join(this.repositoryRoot, templatePath);
			}

			const raw = await readfile(templatePath, 'utf8');
			return raw.trim();

		} catch (err) {
			return '';
		}
	}

	async getCommit(ref: string): Promise<Commit> {
		const result = await this.run(['show', '-s', `--format=${COMMIT_FORMAT}`, ref]);
		return parseGitCommit(result.stdout) || Promise.reject<Commit>('bad commit format');
	}

	async updateSubmodules(paths: string[]): Promise<void> {
		const args = ['submodule', 'update', '--'];

		for (const chunk of splitInChunks(paths, MAX_CLI_LENGTH)) {
			await this.run([...args, ...chunk]);
		}
	}

	async getSubmodules(): Promise<Submodule[]> {
		const gitmodulesPath = path.join(this.root, '.gitmodules');

		try {
			const gitmodulesRaw = await readfile(gitmodulesPath, 'utf8');
			return parseGitmodules(gitmodulesRaw);
		} catch (err) {
			if (/ENOENT/.test(err.message)) {
				return [];
			}

			throw err;
		}
	}
}<|MERGE_RESOLUTION|>--- conflicted
+++ resolved
@@ -15,13 +15,9 @@
 import { CancellationToken, Progress } from 'vscode';
 import { URI } from 'vscode-uri';
 import { detectEncoding } from './encoding';
-<<<<<<< HEAD
-import { Ref, RefType, Branch, Remote, GitErrorCodes, LogOptions, Change, Status } from './api/git';
+import { Ref, RefType, Branch, Remote, GitErrorCodes, LogOptions, Change, Status, Tag } from './api/git';
 import * as byline from 'byline';
 import { StringDecoder } from 'string_decoder';
-=======
-import { Ref, RefType, Branch, Remote, GitErrorCodes, LogOptions, Change, Status, Tag } from './api/git';
->>>>>>> 32d59ba8
 
 // https://github.com/microsoft/vscode/issues/65693
 const MAX_CLI_LENGTH = 30000;
