/*---------------------------------------------------------------------------------------------
 *  Copyright (c) Microsoft Corporation. All rights reserved.
 *  Licensed under the MIT License. See License.txt in the project root for license information.
 *--------------------------------------------------------------------------------------------*/

import { equals } from 'vs/base/common/arrays';
import { TimeoutTimer } from 'vs/base/common/async';
import { CancellationTokenSource } from 'vs/base/common/cancellation';
import { size } from 'vs/base/common/collections';
import { onUnexpectedError } from 'vs/base/common/errors';
import { Emitter, Event } from 'vs/base/common/event';
import { dispose, IDisposable } from 'vs/base/common/lifecycle';
import { isEqual, dirname } from 'vs/base/common/resources';
import { URI } from 'vs/base/common/uri';
import { ICodeEditor } from 'vs/editor/browser/editorBrowser';
import { IPosition } from 'vs/editor/common/core/position';
import { DocumentSymbolProviderRegistry } from 'vs/editor/common/modes';
import { OutlineElement, OutlineGroup, OutlineModel, TreeElement } from 'vs/editor/contrib/documentSymbols/outlineModel';
import { IWorkspaceContextService, IWorkspaceFolder, WorkbenchState } from 'vs/platform/workspace/common/workspace';
import { Schemas } from 'vs/base/common/network';
import { IConfigurationService } from 'vs/platform/configuration/common/configuration';
import { BreadcrumbsConfig } from 'vs/workbench/browser/parts/editor/breadcrumbs';
import { FileKind } from 'vs/platform/files/common/files';

export class FileElement {
	constructor(
		readonly uri: URI,
		readonly kind: FileKind
	) { }
}

export type BreadcrumbElement = FileElement | OutlineModel | OutlineGroup | OutlineElement;

type FileInfo = { path: FileElement[], folder?: IWorkspaceFolder };

export class EditorBreadcrumbsModel {

	private readonly _disposables: IDisposable[] = [];
	private readonly _fileInfo: FileInfo;

	private readonly _cfgFilePath: BreadcrumbsConfig<'on' | 'off' | 'last'>;
	private readonly _cfgSymbolPath: BreadcrumbsConfig<'on' | 'off' | 'last'>;

	private _outlineElements: Array<OutlineModel | OutlineGroup | OutlineElement> = [];
	private _outlineDisposables: IDisposable[] = [];

	private _onDidUpdate = new Emitter<this>();
	readonly onDidUpdate: Event<this> = this._onDidUpdate.event;

	constructor(
		private readonly _uri: URI,
		private readonly _editor: ICodeEditor | undefined,
		@IWorkspaceContextService workspaceService: IWorkspaceContextService,
		@IConfigurationService configurationService: IConfigurationService,
	) {

		this._cfgFilePath = BreadcrumbsConfig.FilePath.bindTo(configurationService);
		this._cfgSymbolPath = BreadcrumbsConfig.SymbolPath.bindTo(configurationService);

		this._disposables.push(this._cfgFilePath.onDidChange(_ => this._onDidUpdate.fire(this)));
		this._disposables.push(this._cfgSymbolPath.onDidChange(_ => this._onDidUpdate.fire(this)));

		this._fileInfo = EditorBreadcrumbsModel._initFilePathInfo(this._uri, workspaceService);
		this._bindToEditor();
		this._onDidUpdate.fire(this);
	}

	dispose(): void {
		this._cfgFilePath.dispose();
		this._cfgSymbolPath.dispose();
		dispose(this._disposables);
	}

	isRelative(): boolean {
		return Boolean(this._fileInfo.folder);
	}

	getElements(): ReadonlyArray<BreadcrumbElement> {
		let result: BreadcrumbElement[] = [];

		// file path elements
		if (this._cfgFilePath.getValue() === 'on') {
			result = result.concat(this._fileInfo.path);
		} else if (this._cfgFilePath.getValue() === 'last' && this._fileInfo.path.length > 0) {
			result = result.concat(this._fileInfo.path.slice(-1));
		}

		// symbol path elements
		if (this._cfgSymbolPath.getValue() === 'on') {
			result = result.concat(this._outlineElements);
		} else if (this._cfgSymbolPath.getValue() === 'last' && this._outlineElements.length > 0) {
			result = result.concat(this._outlineElements.slice(-1));
		}

		return result;
	}

	private static _initFilePathInfo(uri: URI, workspaceService: IWorkspaceContextService): FileInfo {

		if (uri.scheme === Schemas.untitled) {
			return {
				folder: undefined,
				path: []
			};
		}

		let info: FileInfo = {
			folder: workspaceService.getWorkspaceFolder(uri) || undefined,
			path: []
		};
<<<<<<< HEAD

		let uriPrefix: URI | null = uri;
		while (uriPrefix && uriPrefix.path !== '/') {
			if (info.folder && isEqual(info.folder.uri, uriPrefix)) {
				break;
			}
			info.path.unshift(new FileElement(uriPrefix, info.path.length === 0 ? FileKind.FILE : FileKind.FOLDER));
			uriPrefix = dirname(uriPrefix);
=======
		while (uri.path !== '/') {
			if (info.folder && isEqual(info.folder.uri, uri)) {
				break;
			}
			info.path.unshift(new FileElement(uri, info.path.length === 0 ? FileKind.FILE : FileKind.FOLDER));
			let prevPathLength = uri.path.length;
			uri = dirname(uri);
			if (uri.path.length === prevPathLength) {
				break;
			}
>>>>>>> 11f3201d
		}

		if (info.folder && workspaceService.getWorkbenchState() === WorkbenchState.WORKSPACE) {
			info.path.unshift(new FileElement(info.folder.uri, FileKind.ROOT_FOLDER));
		}
		return info;
	}

	private _bindToEditor(): void {
		if (!this._editor) {
			return;
		}
		// update as model changes
		this._disposables.push(DocumentSymbolProviderRegistry.onDidChange(_ => this._updateOutline()));
		this._disposables.push(this._editor.onDidChangeModel(_ => this._updateOutline()));
		this._disposables.push(this._editor.onDidChangeModelLanguage(_ => this._updateOutline()));
		this._disposables.push(Event.debounce(this._editor.onDidChangeModelContent, _ => _, 350)(_ => this._updateOutline(true)));
		this._updateOutline();

		// stop when editor dies
		this._disposables.push(this._editor.onDidDispose(() => this._outlineDisposables = dispose(this._outlineDisposables)));
	}

	private _updateOutline(didChangeContent?: boolean): void {

		this._outlineDisposables = dispose(this._outlineDisposables);
		if (!didChangeContent) {
			this._updateOutlineElements([]);
		}

		const editor = this._editor!;

		const buffer = editor.getModel();
		if (!buffer || !DocumentSymbolProviderRegistry.has(buffer) || !isEqual(buffer.uri, this._uri)) {
			return;
		}

		const source = new CancellationTokenSource();
		const versionIdThen = buffer.getVersionId();
		const timeout = new TimeoutTimer();

		this._outlineDisposables.push({
			dispose: () => {
				source.cancel();
				source.dispose();
				timeout.dispose();
			}
		});

		OutlineModel.create(buffer, source.token).then(model => {
			if (TreeElement.empty(model)) {
				// empty -> no outline elements
				this._updateOutlineElements([]);

			} else {
				// copy the model
				model = model.adopt();

				this._updateOutlineElements(this._getOutlineElements(model, editor.getPosition()));
				this._outlineDisposables.push(editor.onDidChangeCursorPosition(_ => {
					timeout.cancelAndSet(() => {
						if (!buffer.isDisposed() && versionIdThen === buffer.getVersionId() && editor.getModel()) {
							this._updateOutlineElements(this._getOutlineElements(model, editor.getPosition()));
						}
					}, 150);
				}));
			}
		}).catch(err => {
			this._updateOutlineElements([]);
			onUnexpectedError(err);
		});
	}

	private _getOutlineElements(model: OutlineModel, position: IPosition | null): Array<OutlineModel | OutlineGroup | OutlineElement> {
		if (!model || !position) {
			return [];
		}
		let item: OutlineGroup | OutlineElement | undefined = model.getItemEnclosingPosition(position);
		if (!item) {
			return [model];
		}
		let chain: Array<OutlineGroup | OutlineElement> = [];
		while (item) {
			chain.push(item);
			let parent = item.parent;
			if (parent instanceof OutlineModel) {
				break;
			}
			if (parent instanceof OutlineGroup && parent.parent && size(parent.parent.children) === 1) {
				break;
			}
			item = parent;
		}
		return chain.reverse();
	}

	private _updateOutlineElements(elements: Array<OutlineModel | OutlineGroup | OutlineElement>): void {
		if (!equals(elements, this._outlineElements, EditorBreadcrumbsModel._outlineElementEquals)) {
			this._outlineElements = elements;
			this._onDidUpdate.fire(this);
		}
	}

	private static _outlineElementEquals(a: OutlineModel | OutlineGroup | OutlineElement, b: OutlineModel | OutlineGroup | OutlineElement): boolean {
		if (a === b) {
			return true;
		} else if (!a || !b) {
			return false;
		} else {
			return a.id === b.id;
		}
	}
}<|MERGE_RESOLUTION|>--- conflicted
+++ resolved
@@ -108,7 +108,6 @@
 			folder: workspaceService.getWorkspaceFolder(uri) || undefined,
 			path: []
 		};
-<<<<<<< HEAD
 
 		let uriPrefix: URI | null = uri;
 		while (uriPrefix && uriPrefix.path !== '/') {
@@ -116,19 +115,11 @@
 				break;
 			}
 			info.path.unshift(new FileElement(uriPrefix, info.path.length === 0 ? FileKind.FILE : FileKind.FOLDER));
+			let prevPathLength = uriPrefix.path.length;
 			uriPrefix = dirname(uriPrefix);
-=======
-		while (uri.path !== '/') {
-			if (info.folder && isEqual(info.folder.uri, uri)) {
-				break;
-			}
-			info.path.unshift(new FileElement(uri, info.path.length === 0 ? FileKind.FILE : FileKind.FOLDER));
-			let prevPathLength = uri.path.length;
-			uri = dirname(uri);
-			if (uri.path.length === prevPathLength) {
-				break;
-			}
->>>>>>> 11f3201d
+			if (uriPrefix.path.length === prevPathLength) {
+				break;
+			}
 		}
 
 		if (info.folder && workspaceService.getWorkbenchState() === WorkbenchState.WORKSPACE) {
