--- conflicted
+++ resolved
@@ -160,9 +160,6 @@
 	get disableUpdates(): boolean { return !!this._args['disable-updates']; }
 	get disableCrashReporter(): boolean { return !!this._args['disable-crash-reporter']; }
 
-<<<<<<< HEAD
-	readonly machineUUID: string;
-
 	constructor(private _args: ParsedArgs, private _execPath: string) {
 		if (!process.env['VSCODE_LOGS']) {
 			const key = new Date().toISOString().replace(/-|:|\.\d+Z$/g, '');
@@ -170,28 +167,7 @@
 		}
 
 		this.logsPath = process.env['VSCODE_LOGS'];
-
-		const machineIdPath = path.join(this.userDataPath, 'machineid');
-
-		try {
-			this.machineUUID = fs.readFileSync(machineIdPath, 'utf8');
-
-			if (!isUUID(this.machineUUID)) {
-				throw new Error('Not a UUID');
-			}
-		} catch (err) {
-			this.machineUUID = generateUuid();
-
-			try {
-				fs.writeFileSync(machineIdPath, this.machineUUID, 'utf8');
-			} catch (err) {
-				// noop
-			}
-		}
-	}
-=======
-	constructor(private _args: ParsedArgs, private _execPath: string) { }
->>>>>>> 0c8542b8
+	}
 }
 
 export function parseExtensionHostPort(args: ParsedArgs, isBuild: boolean): IExtensionHostDebugParams {
