/*---------------------------------------------------------------------------------------------
 *  Copyright (c) Microsoft Corporation. All rights reserved.
 *  Licensed under the MIT License. See License.txt in the project root for license information.
 *--------------------------------------------------------------------------------------------*/

import 'vs/css!./simpleFindWidget';
import * as nls from 'vs/nls';
import * as dom from 'vs/base/browser/dom';
import { FindInput, IFindInputStyles } from 'vs/base/browser/ui/findinput/findInput';
import { Widget } from 'vs/base/browser/ui/widget';
import { Delayer } from 'vs/base/common/async';
import { KeyCode, KeyMod } from 'vs/base/common/keyCodes';
import { FindReplaceState } from 'vs/editor/contrib/find/findState';
import { IMessage as InputBoxMessage } from 'vs/base/browser/ui/inputbox/inputBox';
import { SimpleButton } from 'vs/editor/contrib/find/findWidget';
import { IContextKeyService } from 'vs/platform/contextkey/common/contextkey';
import { IContextViewService } from 'vs/platform/contextview/browser/contextView';
import { editorWidgetBackground, inputActiveOptionBorder, inputBackground, inputBorder, inputForeground, inputValidationErrorBackground, inputValidationErrorBorder, inputValidationErrorForeground, inputValidationInfoBackground, inputValidationInfoBorder, inputValidationInfoForeground, inputValidationWarningBackground, inputValidationWarningBorder, inputValidationWarningForeground, widgetShadow } from 'vs/platform/theme/common/colorRegistry';
import { ITheme, registerThemingParticipant } from 'vs/platform/theme/common/themeService';
import { ContextScopedFindInput } from 'vs/platform/browser/contextScopedHistoryWidget';

const NLS_FIND_INPUT_LABEL = nls.localize('label.find', "Find");
const NLS_FIND_INPUT_PLACEHOLDER = nls.localize('placeholder.find', "Find");
const NLS_PREVIOUS_MATCH_BTN_LABEL = nls.localize('label.previousMatchButton', "Previous match");
const NLS_NEXT_MATCH_BTN_LABEL = nls.localize('label.nextMatchButton', "Next match");
const NLS_CLOSE_BTN_LABEL = nls.localize('label.closeButton', "Close");

export abstract class SimpleFindWidget extends Widget {
	private readonly _findInput: FindInput;
	private readonly _domNode: HTMLElement;
	private readonly _innerDomNode: HTMLElement;
	private _isVisible: boolean = false;
	private readonly _focusTracker: dom.IFocusTracker;
	private readonly _findInputFocusTracker: dom.IFocusTracker;
	private readonly _updateHistoryDelayer: Delayer<void>;
	private prevBtn: SimpleButton;
	private nextBtn: SimpleButton;
	private foundMatch: boolean;

	constructor(
		@IContextViewService private readonly _contextViewService: IContextViewService,
		@IContextKeyService contextKeyService: IContextKeyService,
		private readonly _state: FindReplaceState = new FindReplaceState(),
		showOptionButtons?: boolean
	) {
		super();

		this._findInput = this._register(new ContextScopedFindInput(null, this._contextViewService, {
			label: NLS_FIND_INPUT_LABEL,
			placeholder: NLS_FIND_INPUT_PLACEHOLDER,
			validation: (value: string): InputBoxMessage | null => {
				if (value.length === 0 || !this._findInput.getRegex()) {
					return null;
				}
				try {
					/* tslint:disable-next-line:no-unused-expression */
					new RegExp(value);
					return null;
				} catch (e) {
					this.foundMatch = false;
					this.updateButtons();
					return { content: e.message };
				}
			}
		}, contextKeyService, showOptionButtons));

		// Find History with update delayer
		this._updateHistoryDelayer = new Delayer<void>(500);

		this.oninput(this._findInput.domNode, (e) => {
			this.foundMatch = this.onInputChanged();
			this.updateButtons();
			this._delayedUpdateHistory();
		});

		this._findInput.setRegex(!!this._state.isRegex);
		this._findInput.setCaseSensitive(!!this._state.matchCase);
		this._findInput.setWholeWords(!!this._state.wholeWord);

		this._register(this._findInput.onDidOptionChange(() => {
			this._state.change({
				isRegex: this._findInput.getRegex(),
				wholeWord: this._findInput.getWholeWords(),
				matchCase: this._findInput.getCaseSensitive()
			}, true);
		}));

		this._register(this._state.onFindReplaceStateChange(() => {
			this._findInput.setRegex(this._state.isRegex);
			this._findInput.setWholeWords(this._state.wholeWord);
			this._findInput.setCaseSensitive(this._state.matchCase);
		}));

		this._register(this._findInput.onKeyDown((e) => {
			if (e.equals(KeyCode.Enter)) {
				this.find(false);
				e.preventDefault();
				return;
			}

			if (e.equals(KeyMod.Shift | KeyCode.Enter)) {
				this.find(true);
				e.preventDefault();
				return;
			}
		}));

<<<<<<< HEAD
		this.prevBtn = new SimpleButton({
=======
		const prevBtn = this._register(new SimpleButton({
>>>>>>> 6b1349c1
			label: NLS_PREVIOUS_MATCH_BTN_LABEL,
			className: 'previous',
			onTrigger: () => {
				this.find(true);
			}
		}));

<<<<<<< HEAD
		this.nextBtn = new SimpleButton({
=======
		const nextBtn = this._register(new SimpleButton({
>>>>>>> 6b1349c1
			label: NLS_NEXT_MATCH_BTN_LABEL,
			className: 'next',
			onTrigger: () => {
				this.find(false);
			}
		}));

		const closeBtn = this._register(new SimpleButton({
			label: NLS_CLOSE_BTN_LABEL,
			className: 'close-fw',
			onTrigger: () => {
				this.hide();
			}
		}));

		this._innerDomNode = document.createElement('div');
		this._innerDomNode.classList.add('simple-find-part');
		this._innerDomNode.appendChild(this._findInput.domNode);
		this._innerDomNode.appendChild(this.prevBtn.domNode);
		this._innerDomNode.appendChild(this.nextBtn.domNode);
		this._innerDomNode.appendChild(closeBtn.domNode);

		// _domNode wraps _innerDomNode, ensuring that
		this._domNode = document.createElement('div');
		this._domNode.classList.add('simple-find-part-wrapper');
		this._domNode.appendChild(this._innerDomNode);

		this.onkeyup(this._innerDomNode, e => {
			if (e.equals(KeyCode.Escape)) {
				this.hide();
				e.preventDefault();
				return;
			}
		});

		this._focusTracker = this._register(dom.trackFocus(this._innerDomNode));
		this._register(this._focusTracker.onDidFocus(this.onFocusTrackerFocus.bind(this)));
		this._register(this._focusTracker.onDidBlur(this.onFocusTrackerBlur.bind(this)));

		this._findInputFocusTracker = this._register(dom.trackFocus(this._findInput.domNode));
		this._register(this._findInputFocusTracker.onDidFocus(this.onFindInputFocusTrackerFocus.bind(this)));
		this._register(this._findInputFocusTracker.onDidBlur(this.onFindInputFocusTrackerBlur.bind(this)));

		this._register(dom.addDisposableListener(this._innerDomNode, 'click', (event) => {
			event.stopPropagation();
		}));
	}

	protected abstract onInputChanged(): boolean;
	protected abstract find(previous: boolean): void;
	protected abstract onFocusTrackerFocus(): void;
	protected abstract onFocusTrackerBlur(): void;
	protected abstract onFindInputFocusTrackerFocus(): void;
	protected abstract onFindInputFocusTrackerBlur(): void;

	protected get inputValue() {
		return this._findInput.getValue();
	}

	public get focusTracker(): dom.IFocusTracker {
		return this._focusTracker;
	}

	public updateTheme(theme: ITheme): void {
		const inputStyles: IFindInputStyles = {
			inputActiveOptionBorder: theme.getColor(inputActiveOptionBorder),
			inputBackground: theme.getColor(inputBackground),
			inputForeground: theme.getColor(inputForeground),
			inputBorder: theme.getColor(inputBorder),
			inputValidationInfoBackground: theme.getColor(inputValidationInfoBackground),
			inputValidationInfoForeground: theme.getColor(inputValidationInfoForeground),
			inputValidationInfoBorder: theme.getColor(inputValidationInfoBorder),
			inputValidationWarningBackground: theme.getColor(inputValidationWarningBackground),
			inputValidationWarningForeground: theme.getColor(inputValidationWarningForeground),
			inputValidationWarningBorder: theme.getColor(inputValidationWarningBorder),
			inputValidationErrorBackground: theme.getColor(inputValidationErrorBackground),
			inputValidationErrorForeground: theme.getColor(inputValidationErrorForeground),
			inputValidationErrorBorder: theme.getColor(inputValidationErrorBorder)
		};
		this._findInput.style(inputStyles);
	}

	dispose() {
		super.dispose();

		if (this._domNode && this._domNode.parentElement) {
			this._domNode.parentElement.removeChild(this._domNode);
		}
	}

	public getDomNode() {
		return this._domNode;
	}

	public reveal(initialInput?: string): void {
		if (initialInput) {
			this._findInput.setValue(initialInput);
		}

		if (this._isVisible) {
			this._findInput.select();
			return;
		}

		this._isVisible = true;
		this.updateButtons();

		setTimeout(() => {
			dom.addClass(this._innerDomNode, 'visible');
			dom.addClass(this._innerDomNode, 'visible-transition');
			this._innerDomNode.setAttribute('aria-hidden', 'false');
			this._findInput.select();
		}, 0);
	}

	public show(initialInput?: string): void {
		if (initialInput && !this._isVisible) {
			this._findInput.setValue(initialInput);
		}

		this._isVisible = true;

		setTimeout(() => {
			dom.addClass(this._innerDomNode, 'visible');
			dom.addClass(this._innerDomNode, 'visible-transition');
			this._innerDomNode.setAttribute('aria-hidden', 'false');
		}, 0);
	}

	public hide(): void {
		if (this._isVisible) {
			dom.removeClass(this._innerDomNode, 'visible-transition');
			this._innerDomNode.setAttribute('aria-hidden', 'true');
			// Need to delay toggling visibility until after Transition, then visibility hidden - removes from tabIndex list
			setTimeout(() => {
				this._isVisible = false;
				this.updateButtons();
				dom.removeClass(this._innerDomNode, 'visible');
			}, 200);
		}
	}

	protected _delayedUpdateHistory() {
		this._updateHistoryDelayer.trigger(this._updateHistory.bind(this));
	}

	protected _updateHistory() {
		this._findInput.inputBox.addToHistory();
	}

	protected _getRegexValue(): boolean {
		return this._findInput.getRegex();
	}

	protected _getWholeWordValue(): boolean {
		return this._findInput.getWholeWords();
	}

	protected _getCaseSensitiveValue(): boolean {
		return this._findInput.getCaseSensitive();
	}

	private updateButtons() {
		let hasInput = this.inputValue.length > 0;
		this.prevBtn.setEnabled(this._isVisible && hasInput && this.foundMatch);
		this.nextBtn.setEnabled(this._isVisible && hasInput && this.foundMatch);
	}
}

// theming
registerThemingParticipant((theme, collector) => {
	const findWidgetBGColor = theme.getColor(editorWidgetBackground);
	if (findWidgetBGColor) {
		collector.addRule(`.monaco-workbench .simple-find-part { background-color: ${findWidgetBGColor} !important; }`);
	}

	const widgetShadowColor = theme.getColor(widgetShadow);
	if (widgetShadowColor) {
		collector.addRule(`.monaco-workbench .simple-find-part { box-shadow: 0 2px 8px ${widgetShadowColor}; }`);
	}
});<|MERGE_RESOLUTION|>--- conflicted
+++ resolved
@@ -105,11 +105,7 @@
 			}
 		}));
 
-<<<<<<< HEAD
-		this.prevBtn = new SimpleButton({
-=======
-		const prevBtn = this._register(new SimpleButton({
->>>>>>> 6b1349c1
+		this.prevBtn = this._register(new SimpleButton({
 			label: NLS_PREVIOUS_MATCH_BTN_LABEL,
 			className: 'previous',
 			onTrigger: () => {
@@ -117,11 +113,7 @@
 			}
 		}));
 
-<<<<<<< HEAD
-		this.nextBtn = new SimpleButton({
-=======
-		const nextBtn = this._register(new SimpleButton({
->>>>>>> 6b1349c1
+		this.nextBtn = this._register(new SimpleButton({
 			label: NLS_NEXT_MATCH_BTN_LABEL,
 			className: 'next',
 			onTrigger: () => {
